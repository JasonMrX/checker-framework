--- conflicted
+++ resolved
@@ -10,9 +10,8 @@
   org.eclipse.jdt.annotation.Nullable
   org.eclipse.jdt.annotation.NonNull
 
-<<<<<<< HEAD
 New FAQ: "What is a receiver?"
-=======
+
 Make annotations use 1-based numbering for formal parameters:
   Previously, due to a bug the annotations used 0-based numbering.
   This change means that you need to rewrite annotations in the following ways:
@@ -33,7 +32,6 @@
   codebase, then compare it to the modified version so you can undo any
   undesired changes.  Also, avoid running the automated command over version
   control files such as your .hg, .git, .svn, or CVS directory.
->>>>>>> 50aabf5b
 
 ----------------------------------------------------------------------
 Version 1.4.1, 29 Sep 2012
