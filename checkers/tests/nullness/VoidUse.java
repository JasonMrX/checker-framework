import com.sun.source.tree.Tree;

import checkers.nullness.quals.*;
import checkers.quals.*;

public class VoidUse {

  // Void is treated as Nullable, therefore also Class<Void>
  // is Nullable. Should this fail? The upper bound of the
  // wildcard is implicitly Nullable (because of the bound in
  // Class), therefore it passes.
  //TODO:: error: (assignment.type.incompatible)
  private Class<?> main_class1 = Void.TYPE;

  private Class<? extends @Nullable Object> main_class2 = Void.TYPE;

  public Void voidReturn(Void p) {
      voidReturn(null);
      return null;
  }

  // Void is treated as Nullable.  Is there a value on having it be
  // NonNull?
  public static abstract class VoidTestNode<T> { }

  public static class VoidTestInvNode extends VoidTestNode<@NonNull Void> { }

  class Scanner<P> {
    public void scan(Object tree, P p) {}
  }

  //:: error: (type.argument.type.incompatible)
  class MyScanner extends Scanner<Void> {
    void use(MyScanner ms) {
      ms.scan(new Object(), null);
    }
  }

  //:: error: (type.argument.type.incompatible)
  class MyScanner2 extends Scanner<@Nullable Object> {
    void use(MyScanner2 ms) {
      ms.scan(new Object(), null);
    }
  }

<<<<<<< HEAD
=======
  // Test case for issue #230
  Class<?> voidClass() {
    return void.class;
  }

  Class<?> VoidClass() {
    return Void.class;
  }

  Class<?> intClass() {
    return int.class;
  }

  Class<?> ListClass() {
    return java.util.List.class;
  }

>>>>>>> a8b6d540
}<|MERGE_RESOLUTION|>--- conflicted
+++ resolved
@@ -43,8 +43,6 @@
     }
   }
 
-<<<<<<< HEAD
-=======
   // Test case for issue #230
   Class<?> voidClass() {
     return void.class;
@@ -62,5 +60,4 @@
     return java.util.List.class;
   }
 
->>>>>>> a8b6d540
 }