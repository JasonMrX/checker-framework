--- conflicted
+++ resolved
@@ -23,19 +23,6 @@
             throw new NoSuchElementException();
         if ( !graph.containsKey(child))
             throw new NoSuchElementException();
-<<<<<<< HEAD
-
-        /*@NonNull*/ Set<String> edges = graph.get(parent);
-    }
-
-    public void addEdge2(String e, String parent, String child) {
-        if ( (!graph.containsKey(parent)) ||
-             (!graph.containsKey(child)))
-            throw new NoSuchElementException();
-			
-        /*@NonNull*/ Set<String> edges = graph.get(parent);
-    }
-=======
         /*@NonNull*/ Set<String> edges = graph.get(parent);
     }
 
@@ -46,7 +33,6 @@
     //         throw new NoSuchElementException();
     //     /*@NonNull*/ Set<String> edges = graph.get(parent);
     // }
->>>>>>> 296a06fd
 
 
 }