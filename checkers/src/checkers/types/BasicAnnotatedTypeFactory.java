package checkers.types;

import java.util.List;

import javax.lang.model.element.VariableElement;

import checkers.basetype.BaseTypeChecker;
<<<<<<< HEAD
import checkers.flow.DefaultFlow;
import checkers.flow.DefaultFlowState;
import checkers.flow.Flow;
import checkers.quals.DefaultLocation;
import checkers.quals.DefaultQualifier;
import checkers.quals.DefaultQualifierInHierarchy;
import checkers.quals.ImplicitFor;
import checkers.quals.Unqualified;
import checkers.types.AnnotatedTypeMirror.AnnotatedExecutableType;
import checkers.util.AnnotationUtils;
import checkers.util.InternalUtils;
import checkers.util.Pair;
import checkers.util.QualifierDefaults;
import checkers.util.QualifierPolymorphism;
=======
import checkers.flow.analysis.checkers.CFAnalysis;
import checkers.flow.analysis.checkers.CFStore;
import checkers.flow.analysis.checkers.CFTransfer;
import checkers.flow.analysis.checkers.CFValue;
import checkers.util.Pair;
>>>>>>> d0ebf0f0

import com.sun.source.tree.CompilationUnitTree;

/**
 * A factory that extends {@link AbstractBasicAnnotatedTypeFactory} to use the
 * default flow-sensitive analysis as provided by {@link CFAnalysis}.
 * 
 * @author Stefan Heule
 */
public class BasicAnnotatedTypeFactory<Checker extends BaseTypeChecker>
        extends
        AbstractBasicAnnotatedTypeFactory<Checker, CFValue, CFStore, CFTransfer, CFAnalysis> {

<<<<<<< HEAD
    /** The type checker to use. */
    protected Checker checker;

    /** should use flow by default */
    protected static boolean FLOW_BY_DEFAULT = true;

    /** to annotate types based on the given tree */
    protected final TypeAnnotator typeAnnotator;

    /** to annotate types based on the given un-annotated types */
    protected final TreeAnnotator treeAnnotator;

    /** to handle any polymorphic types */
    protected final QualifierPolymorphism poly;

    /** to handle defaults specified by the user */
    protected final QualifierDefaults defaults;

    //// Flow related fields
    /** Should use flow analysis? */
    protected boolean useFlow;

    /** Flow sensitive instance */
    protected Flow flow;

    /**
     * Creates a type factory for checking the given compilation unit with
     * respect to the given annotation.
     *
     * @param checker the checker to which this type factory belongs
     * @param root the compilation unit to scan
     * @param useFlow whether flow analysis should be performed
     */
    public BasicAnnotatedTypeFactory(Checker checker, CompilationUnitTree root, boolean useFlow) {
        super(checker, checker.getQualifierHierarchy(), root);
        this.checker = checker;
        this.treeAnnotator = createTreeAnnotator(checker);
        this.typeAnnotator = createTypeAnnotator(checker);
        this.useFlow = useFlow;
        this.poly = new QualifierPolymorphism(checker, this);

        this.defaults = new QualifierDefaults(processingEnv, this);
        boolean foundDefault = false;
        // TODO: should look for a default qualifier per qualifier hierarchy.
        for (Class<? extends Annotation> qual : checker.getSupportedTypeQualifiers()) {
            if (qual.getAnnotation(DefaultQualifierInHierarchy.class) != null) {
                defaults.addAbsoluteDefault(AnnotationUtils.fromClass(elements, qual),
                        DefaultLocation.ALL);
                foundDefault = true;
            }
        }

        AnnotationMirror unqualified = AnnotationUtils.fromClass(elements, Unqualified.class);
        if (!foundDefault && this.isSupportedQualifier(unqualified)) {
            defaults.addAbsoluteDefault(unqualified,
                    DefaultLocation.ALL);
        }

        // every subclass must call postInit!
        if (this.getClass().equals(BasicAnnotatedTypeFactory.class)) {
            this.postInit();
        }
    }

    @Override
    protected void postInit() {
        super.postInit();

        /*
         * Create the flow instance here, as subclasses might need to
         * initialize additional fields first.
         * For example, in NullnessATF, the rawnessFactory needs to be
         * initialized before calling scan.
         */
        Set<AnnotationMirror> flowQuals = createFlowQualifiers(checker);
        this.flow = useFlow ? createFlow(checker, root, flowQuals) : null;
        if (flow != null) {
            flow.scan(root);
        }
=======
    public BasicAnnotatedTypeFactory(Checker checker, CompilationUnitTree root,
            boolean useFlow) {
        super(checker, root, useFlow);
>>>>>>> d0ebf0f0
    }

    public BasicAnnotatedTypeFactory(Checker checker, CompilationUnitTree root) {
<<<<<<< HEAD
        this(checker, root, FLOW_BY_DEFAULT);
    }

    // **********************************************************************
    // Factory Methods for the appropriate annotator classes
    // **********************************************************************

    /**
     * Returns a {@link TreeAnnotator} that adds annotations to a type based
     * on the contents of a tree.
     *
     * Subclasses may override this method to specify more appriopriate
     * {@link TreeAnnotator}
     *
     * @return a tree annotator
     */
    protected TreeAnnotator createTreeAnnotator(Checker checker) {
        return new TreeAnnotator(checker, this);
    }

    /**
     * Returns a {@link TypeAnnotator} that adds annotations to a type based
     * on the content of the type itself.
     *
     * @return a type annotator
     */
    protected TypeAnnotator createTypeAnnotator(Checker checker) {
        return new TypeAnnotator(checker, this);
    }

    /**
     * Returns a {@link Flow} instance that performs flow sensitive analysis
     * to infer qualifiers on unqualified types.
     *
     * @param checker   the checker
     * @param root      the compilation unit associated with this factory
     * @param flowQuals the qualifiers to infer
     * @return  the flow analysis class
     */
    protected Flow createFlow(Checker checker, CompilationUnitTree root,
            Set<AnnotationMirror> flowQuals) {
        return new DefaultFlow<DefaultFlowState>(checker, root, flowQuals, this);
    }

    // **********************************************************************
    // Factory Methods for the appropriate annotator classes
    // **********************************************************************

    @Override
    protected void postDirectSuperTypes(AnnotatedTypeMirror type,
            List<? extends AnnotatedTypeMirror> supertypes) {
        super.postDirectSuperTypes(type, supertypes);
        if (type.getKind() == TypeKind.DECLARED)
            for (AnnotatedTypeMirror supertype : supertypes) {
                // FIXME: Recursive initialization for defaults fields
                if (defaults != null) {
                    defaults.annotate(((DeclaredType)supertype.getUnderlyingType()).asElement(), supertype);
                }
            }
    }

    public void annotateImplicit(Tree tree, AnnotatedTypeMirror type) {
        assert root != null : "root needs to be set when used on trees";
        treeAnnotator.visit(tree, type);
        Element elt = InternalUtils.symbol(tree);
        typeAnnotator.visit(type, elt != null ? elt.getKind() : ElementKind.OTHER);
        defaults.annotate(tree, type);

        if (useFlow) {
            final Set<AnnotationMirror> inferred = flow.test(tree);
            if (inferred != null) {
                for (AnnotationMirror inf : inferred) {
                    AnnotationMirror present = type.getAnnotationInHierarchy(inf);
                    if (present != null) {
                        if (this.getQualifierHierarchy().isSubtype(inf, present)) {
                            // TODO: why is the above check needed? Shouldn't inferred
                            // qualifiers always be subtypes?
                            type.replaceAnnotation(inf);
                        }
                    } else {
                        type.addAnnotation(inf);
                    }
                }
            }
        }
    }

    @Override
    public void annotateImplicit(Element elt, AnnotatedTypeMirror type) {
        typeAnnotator.visit(type, elt.getKind());
        defaults.annotate(elt, type);
    }

    @Override
    public Pair<AnnotatedExecutableType, List<AnnotatedTypeMirror>> methodFromUse(MethodInvocationTree tree) {
        Pair<AnnotatedExecutableType, List<AnnotatedTypeMirror>> mfuPair = super.methodFromUse(tree);
        AnnotatedExecutableType method = mfuPair.first;
        poly.annotate(tree, method);
        return mfuPair;
    }

    @Override
    public Pair<AnnotatedExecutableType, List<AnnotatedTypeMirror>> constructorFromUse(NewClassTree tree) {
        Pair<AnnotatedExecutableType, List<AnnotatedTypeMirror>> mfuPair = super.constructorFromUse(tree);
        AnnotatedExecutableType method = mfuPair.first;
        poly.annotate(tree, method);
        return mfuPair;
    }

    // **********************************************************************
    // Helper method
    // **********************************************************************

    /**
     * Returns the set of annotations to be inferred in flow analysis
     */
    protected Set<AnnotationMirror> createFlowQualifiers(Checker checker) {
        Set<AnnotationMirror> flowQuals = AnnotationUtils.createAnnotationSet();
        for (Class<? extends Annotation> cl : checker.getSupportedTypeQualifiers()) {
            flowQuals.add(AnnotationUtils.fromClass(elements, cl));
        }
        return flowQuals;
    }

=======
        super(checker, root);
    }

    @Override
    protected CFAnalysis createFlowAnalysis(Checker checker,
            List<Pair<VariableElement, CFValue>> fieldValues) {
        return new CFAnalysis(this, getEnv(), checker, fieldValues);
    }
>>>>>>> d0ebf0f0
}<|MERGE_RESOLUTION|>--- conflicted
+++ resolved
@@ -5,28 +5,11 @@
 import javax.lang.model.element.VariableElement;
 
 import checkers.basetype.BaseTypeChecker;
-<<<<<<< HEAD
-import checkers.flow.DefaultFlow;
-import checkers.flow.DefaultFlowState;
-import checkers.flow.Flow;
-import checkers.quals.DefaultLocation;
-import checkers.quals.DefaultQualifier;
-import checkers.quals.DefaultQualifierInHierarchy;
-import checkers.quals.ImplicitFor;
-import checkers.quals.Unqualified;
-import checkers.types.AnnotatedTypeMirror.AnnotatedExecutableType;
-import checkers.util.AnnotationUtils;
-import checkers.util.InternalUtils;
-import checkers.util.Pair;
-import checkers.util.QualifierDefaults;
-import checkers.util.QualifierPolymorphism;
-=======
 import checkers.flow.analysis.checkers.CFAnalysis;
 import checkers.flow.analysis.checkers.CFStore;
 import checkers.flow.analysis.checkers.CFTransfer;
 import checkers.flow.analysis.checkers.CFValue;
 import checkers.util.Pair;
->>>>>>> d0ebf0f0
 
 import com.sun.source.tree.CompilationUnitTree;
 
@@ -40,220 +23,12 @@
         extends
         AbstractBasicAnnotatedTypeFactory<Checker, CFValue, CFStore, CFTransfer, CFAnalysis> {
 
-<<<<<<< HEAD
-    /** The type checker to use. */
-    protected Checker checker;
-
-    /** should use flow by default */
-    protected static boolean FLOW_BY_DEFAULT = true;
-
-    /** to annotate types based on the given tree */
-    protected final TypeAnnotator typeAnnotator;
-
-    /** to annotate types based on the given un-annotated types */
-    protected final TreeAnnotator treeAnnotator;
-
-    /** to handle any polymorphic types */
-    protected final QualifierPolymorphism poly;
-
-    /** to handle defaults specified by the user */
-    protected final QualifierDefaults defaults;
-
-    //// Flow related fields
-    /** Should use flow analysis? */
-    protected boolean useFlow;
-
-    /** Flow sensitive instance */
-    protected Flow flow;
-
-    /**
-     * Creates a type factory for checking the given compilation unit with
-     * respect to the given annotation.
-     *
-     * @param checker the checker to which this type factory belongs
-     * @param root the compilation unit to scan
-     * @param useFlow whether flow analysis should be performed
-     */
-    public BasicAnnotatedTypeFactory(Checker checker, CompilationUnitTree root, boolean useFlow) {
-        super(checker, checker.getQualifierHierarchy(), root);
-        this.checker = checker;
-        this.treeAnnotator = createTreeAnnotator(checker);
-        this.typeAnnotator = createTypeAnnotator(checker);
-        this.useFlow = useFlow;
-        this.poly = new QualifierPolymorphism(checker, this);
-
-        this.defaults = new QualifierDefaults(processingEnv, this);
-        boolean foundDefault = false;
-        // TODO: should look for a default qualifier per qualifier hierarchy.
-        for (Class<? extends Annotation> qual : checker.getSupportedTypeQualifiers()) {
-            if (qual.getAnnotation(DefaultQualifierInHierarchy.class) != null) {
-                defaults.addAbsoluteDefault(AnnotationUtils.fromClass(elements, qual),
-                        DefaultLocation.ALL);
-                foundDefault = true;
-            }
-        }
-
-        AnnotationMirror unqualified = AnnotationUtils.fromClass(elements, Unqualified.class);
-        if (!foundDefault && this.isSupportedQualifier(unqualified)) {
-            defaults.addAbsoluteDefault(unqualified,
-                    DefaultLocation.ALL);
-        }
-
-        // every subclass must call postInit!
-        if (this.getClass().equals(BasicAnnotatedTypeFactory.class)) {
-            this.postInit();
-        }
-    }
-
-    @Override
-    protected void postInit() {
-        super.postInit();
-
-        /*
-         * Create the flow instance here, as subclasses might need to
-         * initialize additional fields first.
-         * For example, in NullnessATF, the rawnessFactory needs to be
-         * initialized before calling scan.
-         */
-        Set<AnnotationMirror> flowQuals = createFlowQualifiers(checker);
-        this.flow = useFlow ? createFlow(checker, root, flowQuals) : null;
-        if (flow != null) {
-            flow.scan(root);
-        }
-=======
     public BasicAnnotatedTypeFactory(Checker checker, CompilationUnitTree root,
             boolean useFlow) {
         super(checker, root, useFlow);
->>>>>>> d0ebf0f0
     }
 
     public BasicAnnotatedTypeFactory(Checker checker, CompilationUnitTree root) {
-<<<<<<< HEAD
-        this(checker, root, FLOW_BY_DEFAULT);
-    }
-
-    // **********************************************************************
-    // Factory Methods for the appropriate annotator classes
-    // **********************************************************************
-
-    /**
-     * Returns a {@link TreeAnnotator} that adds annotations to a type based
-     * on the contents of a tree.
-     *
-     * Subclasses may override this method to specify more appriopriate
-     * {@link TreeAnnotator}
-     *
-     * @return a tree annotator
-     */
-    protected TreeAnnotator createTreeAnnotator(Checker checker) {
-        return new TreeAnnotator(checker, this);
-    }
-
-    /**
-     * Returns a {@link TypeAnnotator} that adds annotations to a type based
-     * on the content of the type itself.
-     *
-     * @return a type annotator
-     */
-    protected TypeAnnotator createTypeAnnotator(Checker checker) {
-        return new TypeAnnotator(checker, this);
-    }
-
-    /**
-     * Returns a {@link Flow} instance that performs flow sensitive analysis
-     * to infer qualifiers on unqualified types.
-     *
-     * @param checker   the checker
-     * @param root      the compilation unit associated with this factory
-     * @param flowQuals the qualifiers to infer
-     * @return  the flow analysis class
-     */
-    protected Flow createFlow(Checker checker, CompilationUnitTree root,
-            Set<AnnotationMirror> flowQuals) {
-        return new DefaultFlow<DefaultFlowState>(checker, root, flowQuals, this);
-    }
-
-    // **********************************************************************
-    // Factory Methods for the appropriate annotator classes
-    // **********************************************************************
-
-    @Override
-    protected void postDirectSuperTypes(AnnotatedTypeMirror type,
-            List<? extends AnnotatedTypeMirror> supertypes) {
-        super.postDirectSuperTypes(type, supertypes);
-        if (type.getKind() == TypeKind.DECLARED)
-            for (AnnotatedTypeMirror supertype : supertypes) {
-                // FIXME: Recursive initialization for defaults fields
-                if (defaults != null) {
-                    defaults.annotate(((DeclaredType)supertype.getUnderlyingType()).asElement(), supertype);
-                }
-            }
-    }
-
-    public void annotateImplicit(Tree tree, AnnotatedTypeMirror type) {
-        assert root != null : "root needs to be set when used on trees";
-        treeAnnotator.visit(tree, type);
-        Element elt = InternalUtils.symbol(tree);
-        typeAnnotator.visit(type, elt != null ? elt.getKind() : ElementKind.OTHER);
-        defaults.annotate(tree, type);
-
-        if (useFlow) {
-            final Set<AnnotationMirror> inferred = flow.test(tree);
-            if (inferred != null) {
-                for (AnnotationMirror inf : inferred) {
-                    AnnotationMirror present = type.getAnnotationInHierarchy(inf);
-                    if (present != null) {
-                        if (this.getQualifierHierarchy().isSubtype(inf, present)) {
-                            // TODO: why is the above check needed? Shouldn't inferred
-                            // qualifiers always be subtypes?
-                            type.replaceAnnotation(inf);
-                        }
-                    } else {
-                        type.addAnnotation(inf);
-                    }
-                }
-            }
-        }
-    }
-
-    @Override
-    public void annotateImplicit(Element elt, AnnotatedTypeMirror type) {
-        typeAnnotator.visit(type, elt.getKind());
-        defaults.annotate(elt, type);
-    }
-
-    @Override
-    public Pair<AnnotatedExecutableType, List<AnnotatedTypeMirror>> methodFromUse(MethodInvocationTree tree) {
-        Pair<AnnotatedExecutableType, List<AnnotatedTypeMirror>> mfuPair = super.methodFromUse(tree);
-        AnnotatedExecutableType method = mfuPair.first;
-        poly.annotate(tree, method);
-        return mfuPair;
-    }
-
-    @Override
-    public Pair<AnnotatedExecutableType, List<AnnotatedTypeMirror>> constructorFromUse(NewClassTree tree) {
-        Pair<AnnotatedExecutableType, List<AnnotatedTypeMirror>> mfuPair = super.constructorFromUse(tree);
-        AnnotatedExecutableType method = mfuPair.first;
-        poly.annotate(tree, method);
-        return mfuPair;
-    }
-
-    // **********************************************************************
-    // Helper method
-    // **********************************************************************
-
-    /**
-     * Returns the set of annotations to be inferred in flow analysis
-     */
-    protected Set<AnnotationMirror> createFlowQualifiers(Checker checker) {
-        Set<AnnotationMirror> flowQuals = AnnotationUtils.createAnnotationSet();
-        for (Class<? extends Annotation> cl : checker.getSupportedTypeQualifiers()) {
-            flowQuals.add(AnnotationUtils.fromClass(elements, cl));
-        }
-        return flowQuals;
-    }
-
-=======
         super(checker, root);
     }
 
@@ -262,5 +37,4 @@
             List<Pair<VariableElement, CFValue>> fieldValues) {
         return new CFAnalysis(this, getEnv(), checker, fieldValues);
     }
->>>>>>> d0ebf0f0
 }