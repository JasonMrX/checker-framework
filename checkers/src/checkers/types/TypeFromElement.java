--- conflicted
+++ resolved
@@ -17,10 +17,6 @@
 import checkers.types.AnnotatedTypeMirror.AnnotatedTypeVariable;
 import checkers.types.AnnotatedTypeMirror.AnnotatedWildcardType;
 import checkers.util.AnnotatedTypes;
-<<<<<<< HEAD
-import checkers.util.ElementUtils;
-=======
->>>>>>> 73de56a1
 
 import com.sun.tools.javac.code.Attribute;
 import com.sun.tools.javac.code.Symbol.ClassSymbol;
@@ -109,13 +105,8 @@
                             annotatePossibleBound(type, typeAnno,
                                     typeAnno.position.type == TargetType.CLASS_TYPE_PARAMETER_BOUND);
                         } /*else if (strict) {
-<<<<<<< HEAD
-                            SourceChecker.errorAbort("TypeFromElement.annotateTypeParam(class): " +
+                            ErrorReporter.errorAbort("TypeFromElement.annotateTypeParam(class): " +
                                     "invalid type parameter index " + typeAnno.position.parameter_index + " for annotation: " + typeAnno + " in class: " + clsElt);
-=======
-                            ErrorReporter.errorAbort("TypeFromElement.annotateTypeParam(class): " +
-                                    "invalid type paramter index " + typeAnno.position.parameter_index + " for annotation: " + typeAnno + " in class: " + clsElt);
->>>>>>> 73de56a1
                         }*/
                         break;
                     case CLASS_EXTENDS:
@@ -659,12 +650,7 @@
                 return getLocationTypeATM(toret, loc);
             }
         } else {
-<<<<<<< HEAD
-            // SourceChecker.errorAbort("TypeFromElement.getLocationTypeADT: " +
-=======
-            // TODO: annotations on enclosing classes (e.g. @A Map.Entry<K, V>) not handled yet
             // ErrorReporter.errorAbort("TypeFromElement.getLocationTypeADT: " +
->>>>>>> 73de56a1
             //        "invalid locations " + location + " for type: " + type);
             if (strict) {
                 System.out.println("TypeFromElement.getLocationTypeADT: something is wrong!\n" +
@@ -713,7 +699,6 @@
     }
 
     // Dealing with arrays requires much testing
-<<<<<<< HEAD
     private static AnnotatedTypeMirror getLocationTypeAAT(AnnotatedArrayType type, List<TypePathEntry> location) {
         if (debug) {
             System.out.println("getLocationTypeAAT type: " + type + " location: " + location);
@@ -722,19 +707,6 @@
                 location.get(0).tag.equals(TypePathEntryKind.ARRAY)) {
             AnnotatedTypeMirror comptype = type.getComponentType();
             return getLocationTypeATM(comptype, tail(location));
-=======
-    private static AnnotatedTypeMirror getLocationTypeAAT(AnnotatedArrayType type, List<Integer> location) {
-        if (location.size() >= 1) {
-            int arrayIndex = location.get(0);
-            List<AnnotatedTypeMirror> arrays = createArraysList(type);
-            if (arrayIndex < arrays.size()) {
-                return getLocationTypeATM(arrays.get(arrayIndex), tail(location));
-            } else {
-                ErrorReporter.errorAbort("TypeFromElement.annotateAAT: " +
-                        "invalid location " + location + " for type: " + type);
-                return null; // dead code
-            }
->>>>>>> 73de56a1
         } else {
             ErrorReporter.errorAbort("TypeFromElement.annotateAAT: " +
                     "invalid location " + location + " for type: " + type);
@@ -742,34 +714,6 @@
         }
     }
 
-<<<<<<< HEAD
-=======
-    private static List<AnnotatedTypeMirror> createArraysList(AnnotatedArrayType array) {
-        LinkedList<AnnotatedTypeMirror> arrays = new LinkedList<AnnotatedTypeMirror>();
-
-        // I think that type can never be null
-        AnnotatedTypeMirror type = array;
-        while (type != null && type.getKind() == TypeKind.ARRAY) {
-            arrays.addLast(type);
-            type = ((AnnotatedArrayType)type).getComponentType();
-        }
-
-        // The annotation on the first array component is added by the non-array annotation,
-        // e.g. FIELD.
-        arrays.removeFirst();
-
-        // adding the component type at the end
-        if (type != null) {
-            arrays.addLast(type);
-        } else if (strict) {
-            ErrorReporter.errorAbort("TypeFromElement.createArraysList: " +
-                    "null component type for array: " + array);
-        }
-
-        return arrays;
-    }
-
->>>>>>> 73de56a1
     private static <T> List<T> tail(List<T> list) {
         return list.subList(1, list.size());
     }
