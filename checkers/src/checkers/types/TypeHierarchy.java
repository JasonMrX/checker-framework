--- conflicted
+++ resolved
@@ -55,13 +55,8 @@
     /** Prevent infinite loops in cases of recursive type bound */
     protected final Set<AnnotatedTypeMirror> visited;
 
-<<<<<<< HEAD
     /** The type-checker to use. */
-    protected final BaseTypeChecker checker;
-=======
-    /** The type checker to use. */
     protected final BaseTypeChecker<?> checker;
->>>>>>> 9322d652
 
     /**
      * Constructs an instance of {@code TypeHierarchy} for the type system
