package checkers.types;

import java.util.*;

import javax.lang.model.element.*;
import javax.lang.model.type.DeclaredType;
import javax.lang.model.type.TypeKind;
import javax.lang.model.type.TypeVariable;

import checkers.source.SourceChecker.CheckerError;
import checkers.types.AnnotatedTypeMirror.AnnotatedArrayType;
import checkers.types.AnnotatedTypeMirror.AnnotatedDeclaredType;
import checkers.types.AnnotatedTypeMirror.AnnotatedExecutableType;
import checkers.types.AnnotatedTypeMirror.AnnotatedTypeVariable;
import checkers.types.AnnotatedTypeMirror.AnnotatedWildcardType;
import checkers.util.InternalUtils;
import checkers.util.TreeUtils;
import checkers.util.TypesUtils;

import com.sun.source.tree.*;
import com.sun.source.util.SimpleTreeVisitor;

/**
 * A utility class used to abstract common functionality from tree-to-type
 * converters. By default, when visiting a tree for which a visitor method has
 * not explicitly been provided, the visitor will throw an
 * {@link UnsupportedOperationException}; when visiting a null tree, it will
 * throw an {@link IllegalArgumentException}.
 */
abstract class TypeFromTree extends
        SimpleTreeVisitor<AnnotatedTypeMirror, AnnotatedTypeFactory> {

    @Override
    public AnnotatedTypeMirror defaultAction(Tree node, AnnotatedTypeFactory f) {
        if (node == null)
            throw new IllegalArgumentException("null tree");
        throw new UnsupportedOperationException(this.getClass() +
                ": conversion undefined for tree type " + node.getKind());
    }

    /** The singleton TypeFromExpression instance. */
    public static final TypeFromExpression TypeFromExpressionINSTANCE
        = new TypeFromExpression();

    /**
     * A singleton that obtains the annotated type of an {@link ExpressionTree}.
     *
     * <p>
     *
     * All subtypes of {@link ExpressionTree} are supported, except:
     * <ul>
     *  <li>{@link AnnotationTree}</li>
     *  <li>{@link ErroneousTree}</li>
     * </ul>
     *
     * @see AnnotatedTypeFactory#fromExpression(ExpressionTree)
     */
    private static class TypeFromExpression extends TypeFromTree {

        private TypeFromExpression() {}

        @Override
        public AnnotatedTypeMirror visitAnnotatedType(AnnotatedTypeTree node,
                AnnotatedTypeFactory f) {
            return f.fromTypeTree(node);
        }

        @Override
        public AnnotatedTypeMirror visitArrayAccess(ArrayAccessTree node,
                AnnotatedTypeFactory f) {

            AnnotatedTypeMirror type = f.getAnnotatedType(node.getExpression());
            assert type instanceof AnnotatedArrayType;
            return ((AnnotatedArrayType)type).getComponentType();
        }

        @Override
        public AnnotatedTypeMirror visitAssignment(AssignmentTree node,
                AnnotatedTypeFactory f) {

            // Recurse on the type of the variable.
            return visit(node.getVariable(), f);
        }

        @Override
        public AnnotatedTypeMirror visitBinary(BinaryTree node,
                AnnotatedTypeFactory f) {
            return f.type(node);
        }

        @Override
        public AnnotatedTypeMirror visitCompoundAssignment(
                CompoundAssignmentTree node, AnnotatedTypeFactory f) {

            // Recurse on the type of the variable.
            return visit(node.getVariable(), f);
        }

        @Override
        public AnnotatedTypeMirror visitConditionalExpression(
                ConditionalExpressionTree node, AnnotatedTypeFactory f) {

            AnnotatedTypeMirror trueType = f.getAnnotatedType(node.getTrueExpression());
            AnnotatedTypeMirror falseType = f.getAnnotatedType(node.getFalseExpression());

            if (trueType.equals(falseType))
                return trueType;

            AnnotatedTypeMirror alub = f.type(node);
            trueType = f.atypes.asSuper(trueType, alub);
            falseType = f.atypes.asSuper(falseType, alub);

            if (trueType!=null && trueType.equals(falseType))
                return trueType;

            List<AnnotatedTypeMirror> types = new ArrayList<AnnotatedTypeMirror>();
            types.add(trueType);
            types.add(falseType);
            f.atypes.annotateAsLub(alub, types);

            return alub;
        }

        @Override
        public AnnotatedTypeMirror visitIdentifier(IdentifierTree node,
                AnnotatedTypeFactory f) {

            Element elt = TreeUtils.elementFromUse(node);
            if (node.getName().contentEquals("this")
                    && elt.getKind() != ElementKind.CONSTRUCTOR)
                return f.getSelfType(node);
            AnnotatedTypeMirror selfType = f.getImplicitReceiverType(node);
            if (selfType != null)
                return f.atypes.asMemberOf(selfType, elt);
            return f.getAnnotatedType(elt);
//            return f.fromElement(elt);
        }

        @Override
        public AnnotatedTypeMirror visitInstanceOf(InstanceOfTree node,
                AnnotatedTypeFactory f) {
            return f.type(node);
        }

        @Override
        public AnnotatedTypeMirror visitLiteral(LiteralTree node,
                AnnotatedTypeFactory f) {
            return f.type(node);
        }

        @Override
        public AnnotatedTypeMirror visitMemberSelect(MemberSelectTree node,
                AnnotatedTypeFactory f) {

            Element elt = TreeUtils.elementFromUse(node);
            if (elt.getKind().isClass() || elt.getKind().isInterface())
                return f.fromElement(elt);

            // The expression might be a primitive type (as in "int.class").
            if (!(node.getExpression() instanceof PrimitiveTypeTree)) {
                if (node.getIdentifier().contentEquals("this"))
                    return f.getEnclosingType((TypeElement)InternalUtils.symbol(node.getExpression()), node);
                // We need the original t with the implicit annotations
                AnnotatedTypeMirror t = f.getAnnotatedType(node.getExpression());
                if (t instanceof AnnotatedDeclaredType)
                    return f.atypes.asMemberOf(t, elt);
            }

            return f.fromElement(elt);
        }

        @Override
        public AnnotatedTypeMirror visitMethodInvocation(
                MethodInvocationTree node, AnnotatedTypeFactory f) {

            AnnotatedExecutableType ex = f.methodFromUse(node).first;
            return ex.getReturnType();
        }

        @Override
        public AnnotatedTypeMirror visitNewArray(NewArrayTree node,
                AnnotatedTypeFactory f) {

            // Don't use fromTypeTree here, because node.getType() is not an
            // array type!
            AnnotatedArrayType result = (AnnotatedArrayType)f.type(node);

            if (node.getType() == null) // e.g., byte[] b = {(byte)1, (byte)2};
                return result;

            annotateArrayAsArray(result, node, f);

            return result;
        }

        private AnnotatedTypeMirror descendBy(AnnotatedTypeMirror type, int depth) {
            AnnotatedTypeMirror result = type;
            while (depth > 0) {
                result = ((AnnotatedArrayType)result).getComponentType();
                depth--;
            }
            return result;
        }

        private void annotateArrayAsArray(AnnotatedArrayType result, NewArrayTree node, AnnotatedTypeFactory f) {
            // Copy annotations from the type.
            AnnotatedTypeMirror treeElem = f.fromTypeTree(node.getType());
            boolean hasInit = node.getInitializers() != null;
            AnnotatedTypeMirror typeElem = descendBy(result,
                    hasInit ? 1 : node.getDimensions().size());
            while (true) {
                typeElem.addAnnotations(treeElem.getAnnotations());
                if (!(treeElem instanceof AnnotatedArrayType)) break;
                assert typeElem instanceof AnnotatedArrayType;
                treeElem = ((AnnotatedArrayType)treeElem).getComponentType();
                typeElem = ((AnnotatedArrayType)typeElem).getComponentType();
            }
            // Add all dimension annotations.
            int idx = 0;
            AnnotatedTypeMirror level = result;
            while (level.getKind() == TypeKind.ARRAY) {
                AnnotatedArrayType array = (AnnotatedArrayType)level;
                List<? extends AnnotationMirror> annos = InternalUtils.annotationsFromArrayCreation(node, idx++);
                array.addAnnotations(annos);
                level = array.getComponentType();
            }

            // Add top-level annotations.
            result.addAnnotations(InternalUtils.annotationsFromArrayCreation(node, -1));
        }

        @Override
        public AnnotatedTypeMirror visitNewClass(NewClassTree node,
                AnnotatedTypeFactory f) {

            // Use the annotated type of the part between "new" and the
            // constructor arguments.
            AnnotatedDeclaredType type = f.fromNewClass(node);
            if (node.getClassBody() != null) {
                DeclaredType dt = (DeclaredType)InternalUtils.typeOf(node);
                AnnotatedDeclaredType anonType =
                    (AnnotatedDeclaredType)AnnotatedTypeMirror.createType(dt, f.env, f);
                anonType.setElement(type.getElement());
                if (type.isAnnotated()) {
                    List<AnnotatedDeclaredType> supertypes = Collections.singletonList(type);
                    anonType.setDirectSuperTypes(supertypes);
                    anonType.addAnnotations(type.getAnnotations());
                    f.postDirectSuperTypes(anonType, supertypes);
                }
                type = anonType;
            }
            return type;
        }

        @Override
        public AnnotatedTypeMirror visitParenthesized(ParenthesizedTree node,
                AnnotatedTypeFactory f) {

            // Recurse on the expression inside the parens.
            return visit(node.getExpression(), f);
        }

        @Override
        public AnnotatedTypeMirror visitTypeCast(TypeCastTree node,
                AnnotatedTypeFactory f) {

            // Use the annotated type of the type in the cast.
            return f.fromTypeTree(node.getType());
        }

        @Override
        public AnnotatedTypeMirror visitUnary(UnaryTree node,
                AnnotatedTypeFactory f) {
            // TODO: why not visit(node.getExpression(), f)
            return f.type(node);
        }

        @Override
        public AnnotatedTypeMirror visitWildcard(WildcardTree node,
                AnnotatedTypeFactory f) {

            AnnotatedTypeMirror bound = visit(node.getBound(), f);

            AnnotatedTypeMirror result = f.type(node);
            assert result instanceof AnnotatedWildcardType;
            if (node.getKind() == Tree.Kind.SUPER_WILDCARD)
                ((AnnotatedWildcardType)result).setSuperBound(bound);
            else if (node.getKind() == Tree.Kind.EXTENDS_WILDCARD)
                ((AnnotatedWildcardType)result).setExtendsBound(bound);
            return result;
        }

        @Override
        public AnnotatedTypeMirror visitPrimitiveType(PrimitiveTypeTree node,
                AnnotatedTypeFactory f) {
            // for e.g. "int.class"
            return f.fromTypeTree(node);
        }

        @Override
        public AnnotatedTypeMirror visitArrayType(ArrayTypeTree node,
                AnnotatedTypeFactory f) {
            // for e.g. "int[].class"
            return f.fromTypeTree(node);
        }

        @Override
        public AnnotatedTypeMirror visitParameterizedType(ParameterizedTypeTree node, AnnotatedTypeFactory f) {
            return f.fromTypeTree(node);
        }
    }


    /** The singleton TypeFromMember instance. */
    public static final TypeFromMember TypeFromMemberINSTANCE
        = new TypeFromMember();

    /**
     * A singleton that obtains the annotated type of a method or variable from
     * its declaration.
     *
     * @see AnnotatedTypeFactory#fromMember(Tree)
     */
    private static class TypeFromMember extends TypeFromTree {

        private TypeFromMember() {}

        @Override
        public AnnotatedTypeMirror visitVariable(VariableTree node,
                AnnotatedTypeFactory f) {

            AnnotatedTypeMirror result = f.fromTypeTree(node.getType());
            // I would like to use this line: 
            // AnnotatedTypeMirror result = f.toAnnotatedType(elt.asType());
            // Instead of the above, but the typeAnnotations are not filled into
            // the VarSymbol of a local variable :-(
            Element elt = TreeUtils.elementFromDeclaration(node);
            result.setElement(elt);

            TypeFromElement.annotate(result, elt);
            return result;
        }

        @Override
        public AnnotatedTypeMirror visitMethod(MethodTree node,
                AnnotatedTypeFactory f) {

            ExecutableElement elt = TreeUtils.elementFromDeclaration(node);

            AnnotatedExecutableType result =
                (AnnotatedExecutableType)f.toAnnotatedType(elt.asType());
            result.setElement(elt);

<<<<<<< HEAD
            // Annotate the parameter types.
            List<AnnotatedTypeMirror> paramTypes = new LinkedList<AnnotatedTypeMirror>();
            for (Tree t : node.getParameters()) {
                paramTypes.add(visit(t, f));
            }
            result.setParameterTypes(paramTypes);

            // Annotate the return type.
            if (node.getReturnType() == null) {
                result.setReturnType(f.toAnnotatedType(f.types.getNoType(TypeKind.VOID)));
            } else {
                result.setReturnType(f.fromTypeTree(node.getReturnType()));
            }
            com.sun.tools.javac.tree.JCTree ntype = (com.sun.tools.javac.tree.JCTree) node.getReturnType();
            if (ntype!=null &&
                    ntype.type.getKind() == TypeKind.TYPEVAR &&
                    AnnotatedTypes.containsTypeAnnotation(elt.getAnnotationMirrors())) {
                clearAnnotationsFromElt(result.getReturnType());
            }
            addAnnotationsToElt(result.getReturnType(), elt.getAnnotationMirrors());

            // Annotate the receiver.
            if (ElementUtils.isStatic(elt)) {
                // TODO maybe it should be TypeKind.NONE
                result.setReceiverType(null);
            } else if (node.getReceiverParameter() == null) {
                // Determine default from enclosing class.
                AnnotatedDeclaredType enclosing;
                {
                    Element enclElt = ElementUtils.enclosingClass(elt);
                    AnnotatedTypeMirror t = f.fromElement(enclElt);
                    assert t instanceof AnnotatedDeclaredType : t;
                    enclosing = (AnnotatedDeclaredType) t;
                }
                // TODO: why clear them?
                enclosing.clearAnnotations();
                if (TreeUtils.isConstructor(node)) {
                    enclosing.addAnnotations(elt.getAnnotationMirrors());
                }
                result.setReceiverType(enclosing);
            } else {
                AnnotatedDeclaredType rt = (AnnotatedDeclaredType) visit(node.getReceiverParameter(), f); 

                if (TreeUtils.isConstructor(node)) {
                    rt.addAnnotations(elt.getAnnotationMirrors());
                }
                result.setReceiverType(rt);
            }

            // Annotate the type parameters.
            List<AnnotatedTypeVariable> typeParams
                = new LinkedList<AnnotatedTypeVariable>();
            for (Tree t : node.getTypeParameters()) {
                AnnotatedTypeMirror type = f.fromTypeTree(t);
                assert type instanceof AnnotatedTypeVariable;
                typeParams.add((AnnotatedTypeVariable)type);
            }
            result.setTypeVariables(typeParams);

            // Annotate throws types.
            List<AnnotatedTypeMirror> throwsTypes
                = new LinkedList<AnnotatedTypeMirror>();
            for (Tree t : node.getThrows()) {
                throwsTypes.add(f.fromTypeTree(t));
            }
            result.setThrownTypes(throwsTypes);
=======
            TypeFromElement.annotate(result, elt);
>>>>>>> 1d2eb535

            return result;
        }
    }


    /** The singleton TypeFromClass instance. */
    public static final TypeFromClass TypeFromClassINSTANCE
        = new TypeFromClass();

    /**
     * A singleton that obtains the annotated type of a class from its
     * declaration.
     *
     * @see AnnotatedTypeFactory#fromClass(ClassTree)
     */
    private static class TypeFromClass extends TypeFromTree {

        private TypeFromClass() {}

        @Override
        public AnnotatedTypeMirror visitClass(ClassTree node,
                AnnotatedTypeFactory f) {
            TypeElement elt = TreeUtils.elementFromDeclaration(node);
            AnnotatedTypeMirror result = f.toAnnotatedType(elt.asType());
            result.setElement(elt);

            TypeFromElement.annotate(result, elt);

            return result;
        }
    }


    /** The singleton TypeFromTypeTree instance. */
    public static final TypeFromTypeTree TypeFromTypeTreeINSTANCE
        = new TypeFromTypeTree();

    /**
     * A singleton that obtains the annotated type of a type in tree form.
     *
     * @see AnnotatedTypeFactory#fromTypeTree(Tree)
     */
    private static class TypeFromTypeTree extends TypeFromTree {

        private TypeFromTypeTree() {}

        private final Map<Tree, AnnotatedTypeMirror> visitedBounds
            = new HashMap<Tree, AnnotatedTypeMirror>();

        @Override
        public AnnotatedTypeMirror visitAnnotatedType(AnnotatedTypeTree node,
                AnnotatedTypeFactory f) {
            AnnotatedTypeMirror type = visit(node.getUnderlyingType(), f);
            if (type == null) // e.g., for receiver type
                type = f.toAnnotatedType(f.types.getNoType(TypeKind.NONE));
            assert AnnotatedTypeFactory.validAnnotatedType(type);
            List<? extends AnnotationMirror> annos = InternalUtils.annotationsFromTree(node);
            type.addAnnotations(annos);

            if (type.getKind() == TypeKind.TYPEVAR &&
                    !((AnnotatedTypeVariable)type).getUpperBound().isAnnotated()) {
                ((AnnotatedTypeVariable)type).getUpperBound().addAnnotations(annos);
            }
            // TODO: wildcards
            return type;
        }

        @Override
        public AnnotatedTypeMirror visitArrayType(ArrayTypeTree node,
                AnnotatedTypeFactory f) {
            AnnotatedTypeMirror component = visit(node.getType(), f);

            AnnotatedTypeMirror result = f.type(node);
            assert result instanceof AnnotatedArrayType;
            ((AnnotatedArrayType)result).setComponentType(component);
            return result;
        }

        @Override
        public AnnotatedTypeMirror visitParameterizedType(
                ParameterizedTypeTree node, AnnotatedTypeFactory f) {

            List<AnnotatedTypeMirror> args = new LinkedList<AnnotatedTypeMirror>();
            for (Tree t : node.getTypeArguments()) {
                args.add(visit(t, f));
            }

            AnnotatedTypeMirror result = f.type(node); // use creator?
            AnnotatedTypeMirror atype = visit(node.getType(), f);
            result.addAnnotations(atype.getAnnotations());
            // new ArrayList<>() type is AnnotatedExecutableType for some reason

            if (result instanceof AnnotatedDeclaredType) {
                assert result instanceof AnnotatedDeclaredType : node + " --> " + result;
                ((AnnotatedDeclaredType)result).setTypeArguments(args);
            }
            return result;
        }

        @Override
        public AnnotatedTypeMirror visitPrimitiveType(PrimitiveTypeTree node,
                AnnotatedTypeFactory f) {
            return f.type(node);
        }

        @Override
        public AnnotatedTypeMirror visitTypeParameter(TypeParameterTree node,
                AnnotatedTypeFactory f) {

            List<AnnotatedTypeMirror> bounds = new LinkedList<AnnotatedTypeMirror>();
            for (Tree t : node.getBounds()) {
                AnnotatedTypeMirror bound;
                if (visitedBounds.containsKey(t) && f == visitedBounds.get(t).typeFactory) {
                    bound = visitedBounds.get(t);
                } else {
                    visitedBounds.put(t, f.type(t));
                    bound = visit(t, f);
                    visitedBounds.remove(t);
                }
                bounds.add(bound);
            }

            AnnotatedTypeVariable result = (AnnotatedTypeVariable) f.type(node);
            List<? extends AnnotationMirror> annotations = InternalUtils.annotationsFromTree(node);

            if (f.canHaveAnnotatedTypeParameters())
                result.addAnnotations(annotations);
            result.getUpperBound().addAnnotations(annotations);
            assert result instanceof AnnotatedTypeVariable;
            switch (bounds.size()) {
            case 0: break;
            case 1:
                result.setUpperBound(bounds.get(0));
                break;
            default:
                AnnotatedDeclaredType upperBound = (AnnotatedDeclaredType)result.getUpperBound();
                assert TypesUtils.isAnonymousType(upperBound.getUnderlyingType());

                List<AnnotatedDeclaredType> superBounds = new ArrayList<AnnotatedDeclaredType>();
                for (AnnotatedTypeMirror b : bounds) {
                    superBounds.add((AnnotatedDeclaredType)b);
                }
                upperBound.setDirectSuperTypes(superBounds);
            }

            return result;
        }

        @Override
        public AnnotatedTypeMirror visitWildcard(WildcardTree node,
                AnnotatedTypeFactory f) {

            AnnotatedTypeMirror bound = visit(node.getBound(), f);

            AnnotatedTypeMirror result = f.type(node);
            assert result instanceof AnnotatedWildcardType;
            if (node.getKind() == Tree.Kind.SUPER_WILDCARD)
                ((AnnotatedWildcardType)result).setSuperBound(bound);
            else if (node.getKind() == Tree.Kind.EXTENDS_WILDCARD)
                ((AnnotatedWildcardType)result).setExtendsBound(bound);
            return result;
        }

        private AnnotatedTypeMirror forTypeVariable(AnnotatedTypeMirror type,
                AnnotatedTypeFactory f) {
            if (type.getKind() != TypeKind.TYPEVAR) {
                throw new CheckerError("TypeFromTree.forTypeVariable: should only be called on type variables");
            }

            TypeParameterElement tpe = (TypeParameterElement)
                    ((TypeVariable)type.getUnderlyingType()).asElement();
            Element elt = tpe.getGenericElement();
            if (elt instanceof TypeElement) {
                TypeElement typeElt = (TypeElement)elt;
                int idx = typeElt.getTypeParameters().indexOf(tpe);
                ClassTree cls = (ClassTree)f.declarationFromElement(typeElt);
                AnnotatedTypeMirror result = visit(cls.getTypeParameters().get(idx), f);
                return result;
            } else if (elt instanceof ExecutableElement) {
                ExecutableElement exElt = (ExecutableElement)elt;
                int idx = exElt.getTypeParameters().indexOf(tpe);
                MethodTree meth = (MethodTree)f.declarationFromElement(exElt);
                AnnotatedTypeMirror result = visit(meth.getTypeParameters().get(idx), f);
                return result;
            } else {
                throw new CheckerError("TypeFromTree.forTypeVariable: not a supported element: " + elt);
            }
        }

        @Override
        public AnnotatedTypeMirror visitIdentifier(IdentifierTree node,
                AnnotatedTypeFactory f) {

            AnnotatedTypeMirror type = f.type(node);

            if (type.getKind() == TypeKind.TYPEVAR)
                return forTypeVariable(type, f);

            return type;
        }

        @Override
        public AnnotatedTypeMirror visitMemberSelect(MemberSelectTree node,
                AnnotatedTypeFactory f) {

            AnnotatedTypeMirror type = f.type(node);

            if (type.getKind() == TypeKind.TYPEVAR)
                return forTypeVariable(type, f);

            return type;
        }
    }
}<|MERGE_RESOLUTION|>--- conflicted
+++ resolved
@@ -351,76 +351,7 @@
                 (AnnotatedExecutableType)f.toAnnotatedType(elt.asType());
             result.setElement(elt);
 
-<<<<<<< HEAD
-            // Annotate the parameter types.
-            List<AnnotatedTypeMirror> paramTypes = new LinkedList<AnnotatedTypeMirror>();
-            for (Tree t : node.getParameters()) {
-                paramTypes.add(visit(t, f));
-            }
-            result.setParameterTypes(paramTypes);
-
-            // Annotate the return type.
-            if (node.getReturnType() == null) {
-                result.setReturnType(f.toAnnotatedType(f.types.getNoType(TypeKind.VOID)));
-            } else {
-                result.setReturnType(f.fromTypeTree(node.getReturnType()));
-            }
-            com.sun.tools.javac.tree.JCTree ntype = (com.sun.tools.javac.tree.JCTree) node.getReturnType();
-            if (ntype!=null &&
-                    ntype.type.getKind() == TypeKind.TYPEVAR &&
-                    AnnotatedTypes.containsTypeAnnotation(elt.getAnnotationMirrors())) {
-                clearAnnotationsFromElt(result.getReturnType());
-            }
-            addAnnotationsToElt(result.getReturnType(), elt.getAnnotationMirrors());
-
-            // Annotate the receiver.
-            if (ElementUtils.isStatic(elt)) {
-                // TODO maybe it should be TypeKind.NONE
-                result.setReceiverType(null);
-            } else if (node.getReceiverParameter() == null) {
-                // Determine default from enclosing class.
-                AnnotatedDeclaredType enclosing;
-                {
-                    Element enclElt = ElementUtils.enclosingClass(elt);
-                    AnnotatedTypeMirror t = f.fromElement(enclElt);
-                    assert t instanceof AnnotatedDeclaredType : t;
-                    enclosing = (AnnotatedDeclaredType) t;
-                }
-                // TODO: why clear them?
-                enclosing.clearAnnotations();
-                if (TreeUtils.isConstructor(node)) {
-                    enclosing.addAnnotations(elt.getAnnotationMirrors());
-                }
-                result.setReceiverType(enclosing);
-            } else {
-                AnnotatedDeclaredType rt = (AnnotatedDeclaredType) visit(node.getReceiverParameter(), f); 
-
-                if (TreeUtils.isConstructor(node)) {
-                    rt.addAnnotations(elt.getAnnotationMirrors());
-                }
-                result.setReceiverType(rt);
-            }
-
-            // Annotate the type parameters.
-            List<AnnotatedTypeVariable> typeParams
-                = new LinkedList<AnnotatedTypeVariable>();
-            for (Tree t : node.getTypeParameters()) {
-                AnnotatedTypeMirror type = f.fromTypeTree(t);
-                assert type instanceof AnnotatedTypeVariable;
-                typeParams.add((AnnotatedTypeVariable)type);
-            }
-            result.setTypeVariables(typeParams);
-
-            // Annotate throws types.
-            List<AnnotatedTypeMirror> throwsTypes
-                = new LinkedList<AnnotatedTypeMirror>();
-            for (Tree t : node.getThrows()) {
-                throwsTypes.add(f.fromTypeTree(t));
-            }
-            result.setThrownTypes(throwsTypes);
-=======
             TypeFromElement.annotate(result, elt);
->>>>>>> 1d2eb535
 
             return result;
         }
