--- conflicted
+++ resolved
@@ -201,13 +201,8 @@
      * @return an annotation relation tree representing the supported qualifiers
      */
     protected QualifierHierarchy createQualifierHierarchy() {
-<<<<<<< HEAD
         Set<Class<? extends Annotation>> supportedTypeQualifiers = getSupportedTypeQualifiers();
         AnnotationUtils annoFactory = AnnotationUtils.getInstance(env);
-=======
-        AnnotationUtils annoFactory = AnnotationUtils.getInstance(processingEnv);
-
->>>>>>> c541ea13
         MultiGraphQualifierHierarchy.MultiGraphFactory factory = this.createQualifierHierarchyFactory();
 
         return createQualifierHierarchy(supportedTypeQualifiers, annoFactory, factory);
