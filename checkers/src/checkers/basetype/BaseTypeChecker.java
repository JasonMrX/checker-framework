--- conflicted
+++ resolved
@@ -7,7 +7,6 @@
 import java.util.HashSet;
 import java.util.Set;
 
-import javax.annotation.processing.AbstractProcessor;
 import javax.lang.model.element.AnnotationMirror;
 
 import checkers.quals.MonotonicAnnotation;
@@ -25,16 +24,10 @@
 import checkers.util.MultiGraphQualifierHierarchy;
 import checkers.util.MultiGraphQualifierHierarchy.MultiGraphFactory;
 
-<<<<<<< HEAD
-import javax.lang.model.element.AnnotationMirror;
-import javax.lang.model.util.Elements;
-import javax.annotation.processing.*;
-=======
 import com.sun.source.tree.CompilationUnitTree;
 /*>>>
 import checkers.igj.quals.*;
 */
->>>>>>> d0ebf0f0
 
 /**
  * An abstract {@link SourceChecker} that provides a simple {@link
@@ -215,18 +208,10 @@
      * @return an annotation relation tree representing the supported qualifiers
      */
     protected QualifierHierarchy createQualifierHierarchy() {
-<<<<<<< HEAD
-=======
         Set<Class<? extends Annotation>> supportedTypeQualifiers = getSupportedTypeQualifiers();
-        AnnotationUtils annoFactory = AnnotationUtils.getInstance(env);
->>>>>>> d0ebf0f0
         MultiGraphQualifierHierarchy.MultiGraphFactory factory = this.createQualifierHierarchyFactory();
         Elements elements = processingEnv.getElementUtils();
 
-<<<<<<< HEAD
-        for (Class<? extends Annotation> typeQualifier : getSupportedTypeQualifiers()) {
-            AnnotationMirror typeQualifierAnno = AnnotationUtils.fromClass(elements, typeQualifier);
-=======
         return createQualifierHierarchy(supportedTypeQualifiers, annoFactory, factory);
     }
 
@@ -244,7 +229,6 @@
             AnnotationUtils annoFactory, MultiGraphFactory factory) {
         for (Class<? extends Annotation> typeQualifier : supportedTypeQualifiers) {
             AnnotationMirror typeQualifierAnno = annoFactory.fromClass(typeQualifier);
->>>>>>> d0ebf0f0
             assert typeQualifierAnno!=null : "Loading annotation \"" + typeQualifier + "\" failed!";
             factory.addQualifier(typeQualifierAnno);
             // Polymorphic qualifiers can't declare their supertypes.
