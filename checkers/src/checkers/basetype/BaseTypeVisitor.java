--- conflicted
+++ resolved
@@ -137,10 +137,6 @@
  * @see BaseTypeChecker#isSubtype(AnnotatedTypeMirror, AnnotatedTypeMirror)
  * @see AnnotatedTypeFactory
  */
-<<<<<<< HEAD
-public class BaseTypeVisitor<Checker extends BaseTypeChecker> extends
-        SourceVisitor<Void, Void> {
-=======
 /*
  * Note how the handling of VisitorState is duplicated in AbstractFlow.
  * In particular, the handling of the assignment context has to be done correctly in both classes.
@@ -148,9 +144,8 @@
  * TODO: missing assignment context:
  * - array initializer expressions should have the component type as context
  */
-public class BaseTypeVisitor<Checker extends BaseTypeChecker> extends SourceVisitor<Void, Void> {
->>>>>>> c541ea13
-
+public class BaseTypeVisitor<Checker extends BaseTypeChecker> extends
+        SourceVisitor<Void, Void> {
     /** The checker corresponding to this visitor. */
     protected final Checker checker;
 
@@ -220,19 +215,13 @@
         ClassTree preCT = visitorState.getClassTree();
         AnnotatedDeclaredType preAMT = visitorState.getMethodReceiver();
         MethodTree preMT = visitorState.getMethodTree();
-<<<<<<< HEAD
-=======
         AnnotatedTypeMirror preAssCtxt = visitorState.getAssignmentContext();
->>>>>>> c541ea13
 
         visitorState.setClassType(atypeFactory.getAnnotatedType(node));
         visitorState.setClassTree(node);
         visitorState.setMethodReceiver(null);
         visitorState.setMethodTree(null);
-<<<<<<< HEAD
-=======
         visitorState.setAssignmentContext(null);
->>>>>>> c541ea13
 
         try {
             if (!TreeUtils.hasExplicitConstructor(node)) {
@@ -261,10 +250,7 @@
             this.visitorState.setClassTree(preCT);
             this.visitorState.setMethodReceiver(preAMT);
             this.visitorState.setMethodTree(preMT);
-<<<<<<< HEAD
-=======
             this.visitorState.setAssignmentContext(preAssCtxt);
->>>>>>> c541ea13
         }
     }
 
@@ -565,26 +551,19 @@
 
     @Override
     public Void visitVariable(VariableTree node, Void p) {
-<<<<<<< HEAD
-        validateTypeOf(node);
+        AnnotatedTypeMirror preAssCtxt = visitorState.getAssignmentContext();
+        visitorState.setAssignmentContext(atypeFactory.getAnnotatedType(node));
+
+        try {
+            boolean valid = validateTypeOf(node);
         // If there's no assignment in this variable declaration, skip it.
-        if (node.getInitializer() != null) {
+            if (valid && node.getInitializer() != null) {
             commonAssignmentCheck(node, node.getInitializer(),
                     "assignment.type.incompatible");
-=======
-        AnnotatedTypeMirror preAssCtxt = visitorState.getAssignmentContext();
-        visitorState.setAssignmentContext(atypeFactory.getAnnotatedType(node));
-
-        try {
-            boolean valid = validateTypeOf(node);
-            // If there's no assignment in this variable declaration, skip it.
-            if (valid && node.getInitializer() != null) {
-                commonAssignmentCheck(node, node.getInitializer(), "assignment.type.incompatible");
-            }
+        }
             return super.visitVariable(node, p);
         } finally {
             visitorState.setAssignmentContext(preAssCtxt);
->>>>>>> c541ea13
         }
     }
 
@@ -597,21 +576,15 @@
      */
     @Override
     public Void visitAssignment(AssignmentTree node, Void p) {
-<<<<<<< HEAD
-        commonAssignmentCheck(node.getVariable(), node.getExpression(),
-                "assignment.type.incompatible");
-        return super.visitAssignment(node, p);
-=======
         AnnotatedTypeMirror preAssCtxt = visitorState.getAssignmentContext();
         visitorState.setAssignmentContext(atypeFactory.getAnnotatedType(node.getVariable()));
         try {
-            commonAssignmentCheck(node.getVariable(), node.getExpression(),
-                    "assignment.type.incompatible");
+        commonAssignmentCheck(node.getVariable(), node.getExpression(),
+                "assignment.type.incompatible");
             return super.visitAssignment(node, p);
         } finally {
             visitorState.setAssignmentContext(preAssCtxt);
         }
->>>>>>> c541ea13
     }
 
     /**
@@ -629,8 +602,8 @@
             annoTypes.getIteratedType(iterableType);
         boolean valid = validateTypeOf(node.getVariable());
         if (valid) {
-            commonAssignmentCheck(var, iteratedType, node.getExpression(),
-                    "enhancedfor.type.incompatible");
+        commonAssignmentCheck(var, iteratedType, node.getExpression(),
+                "enhancedfor.type.incompatible");
         }
         return super.visitEnhancedForLoop(node, p);
     }
@@ -672,28 +645,19 @@
             typeCheckVectorCopyIntoArgument(node, params);
         }
 
-<<<<<<< HEAD
         ExecutableElement invokedMethodElement = invokedMethod.getElement();
         if (!ElementUtils.isStatic(invokedMethodElement)
-                && !TreeUtils.isSuperCall(node))
-=======
-        if (!ElementUtils.isStatic(invokedMethod.getElement())
             && !TreeUtils.isSuperCall(node)) {
->>>>>>> c541ea13
             checkMethodInvocability(invokedMethod, node);
         }
 
-<<<<<<< HEAD
         // check precondition annotations
         checkPreconditions(node, invokedMethodElement);
 
-        return super.visitMethodInvocation(node, p);
-=======
         // Do not call super, as that would observe the arguments without
         // a set assignment context.
         scan(node.getMethodSelect(), p);
         return null; // super.visitMethodInvocation(node, p);
->>>>>>> c541ea13
     }
 
     /**
@@ -854,20 +818,20 @@
 
         AnnotatedTypeMirror preAssCtxt = visitorState.getAssignmentContext();
         try {
-            MethodTree enclosingMethod =
-                    TreeUtils.enclosingMethod(getCurrentPath());
-
-            AnnotatedExecutableType methodType = atypeFactory.getAnnotatedType(enclosingMethod);
+        MethodTree enclosingMethod =
+            TreeUtils.enclosingMethod(getCurrentPath());
+
+        AnnotatedExecutableType methodType = atypeFactory.getAnnotatedType(enclosingMethod);
             AnnotatedTypeMirror ret = methodType.getReturnType(); 
             visitorState.setAssignmentContext(ret);
 
             commonAssignmentCheck(ret, node.getExpression(),
-                    "return.type.incompatible");
-
-            return super.visitReturn(node, p);
+                "return.type.incompatible");
+
+        return super.visitReturn(node, p);
         } finally {
             visitorState.setAssignmentContext(preAssCtxt);
-        }
+    }
     }
 
     /** Ensure that the annotation arguments comply to their declarations.
@@ -925,7 +889,19 @@
             }
 
             AnnotatedTypeMirror expected = annoTypes.get(at.getVariable().toString());
-<<<<<<< HEAD
+            AnnotatedTypeMirror preAssCtxt = visitorState.getAssignmentContext();
+
+            {
+                // Determine and set the new assignment context.
+                ExpressionTree var = at.getVariable();
+                assert var instanceof IdentifierTree : "Expected IdentifierTree as context. Found: " + var;
+                AnnotatedTypeMirror meth = atypeFactory.getAnnotatedType(var);
+                assert meth instanceof AnnotatedExecutableType : "Expected AnnotatedExecutableType as context. Found: " + meth;
+                AnnotatedTypeMirror newctx = ((AnnotatedExecutableType)meth).getReturnType();
+                visitorState.setAssignmentContext(newctx);
+            }
+
+            try {
             AnnotatedTypeMirror actual = atypeFactory.getAnnotatedType(at.getExpression());
             if (expected.getKind() != TypeKind.ARRAY) {
                 // Expected is not an array -> direct comparison.
@@ -934,24 +910,6 @@
             } else {
                 if (actual.getKind() == TypeKind.ARRAY) {
                     // Both actual and expected are arrays.
-=======
-            AnnotatedTypeMirror preAssCtxt = visitorState.getAssignmentContext();
-
-            {
-                // Determine and set the new assignment context.
-                ExpressionTree var = at.getVariable();
-                assert var instanceof IdentifierTree : "Expected IdentifierTree as context. Found: " + var;
-                AnnotatedTypeMirror meth = atypeFactory.getAnnotatedType(var);
-                assert meth instanceof AnnotatedExecutableType : "Expected AnnotatedExecutableType as context. Found: " + meth;
-                AnnotatedTypeMirror newctx = ((AnnotatedExecutableType)meth).getReturnType();
-                visitorState.setAssignmentContext(newctx);
-            }
-
-            try {
-                AnnotatedTypeMirror actual = atypeFactory.getAnnotatedType(at.getExpression());
-                if (expected.getKind()!=TypeKind.ARRAY) {
-                    // Expected is not an array -> direct comparison.
->>>>>>> c541ea13
                     commonAssignmentCheck(expected, actual, at.getExpression(),
                             "annotation.type.incompatible");
                 } else {
@@ -960,12 +918,9 @@
                             actual, at.getExpression(),
                             "annotation.type.incompatible");
                 }
-<<<<<<< HEAD
-=======
+            }
             } finally {
                 visitorState.setAssignmentContext(preAssCtxt);
->>>>>>> c541ea13
-            }
         }
         return null;
     }
@@ -1091,23 +1046,13 @@
         AnnotatedTypeMirror exprType = atypeFactory.getAnnotatedType(node.getExpression());
 
         if (!isSubtype) {
-<<<<<<< HEAD
-            // TODO: Test type arguments and array components types
-            // The following
-            // isSubtype = checker.isSubtype(exprType, castType);
-            // would be too restrictive, as we only want to ensure the relation
-            // between annotations, not the whole type.
-            isSubtype = checker.getQualifierHierarchy().isSubtype(
-                    exprType.getEffectiveAnnotations(),
-                    castType.getEffectiveAnnotations());
-=======
             if (checker.getLintOption("cast:strict", false)) {
                 AnnotatedTypeMirror newCastType;
                 if (castType.getKind() == TypeKind.TYPEVAR) {
                     newCastType = ((AnnotatedTypeVariable)castType).getEffectiveUpperBound();
                 } else {
                     newCastType = castType;
-                }
+        }
                 AnnotatedTypeMirror newExprType;
                 if (exprType.getKind() == TypeKind.TYPEVAR) {
                     newExprType = ((AnnotatedTypeVariable)exprType).getEffectiveUpperBound();
@@ -1140,7 +1085,6 @@
                 isSubtype = checker.getQualifierHierarchy().isSubtype(exprType.getEffectiveAnnotations(),
                         castType.getEffectiveAnnotations());
             }
->>>>>>> c541ea13
         }
 
         if (!isSubtype) {
@@ -1152,8 +1096,8 @@
     public Void visitTypeCast(TypeCastTree node, Void p) {
         boolean valid = validateTypeOf(node.getType());
         if (valid) {
-            checkTypecastSafety(node, p);
-            checkTypecastRedundancy(node, p);
+        checkTypecastSafety(node, p);
+        checkTypecastRedundancy(node, p);
         }
         return super.visitTypeCast(node, p);
     }
@@ -1261,8 +1205,7 @@
                     varType.getKind(), varTypeString);
         }
 
-<<<<<<< HEAD
-        boolean success = checker.isSubtype(valueType, varType);
+        boolean success = checker.getTypeHierarchy().isSubtype(valueType, varType);
         if (success) {
             for (Class<? extends Annotation> mono : checker.getSupportedMonotonicTypeQualifiers()) {
                 if (valueType.hasAnnotation(mono) && varType.hasAnnotation(mono)) {
@@ -1272,9 +1215,6 @@
                 }
             }
         }
-=======
-        boolean success = checker.getTypeHierarchy().isSubtype(valueType, varType);
->>>>>>> c541ea13
 
         if (options.containsKey("showchecks")) {
 
@@ -1412,13 +1352,8 @@
     protected boolean checkConstructorInvocation(AnnotatedDeclaredType dt,
             AnnotatedExecutableType constructor, Tree src) {
         AnnotatedDeclaredType receiver = constructor.getReceiverType();
-<<<<<<< HEAD
-        boolean b = checker.isSubtype(dt, receiver)
-                || checker.isSubtype(receiver, dt);
-=======
         boolean b = checker.getTypeHierarchy().isSubtype(dt, receiver) ||
                 checker.getTypeHierarchy().isSubtype(receiver, dt);
->>>>>>> c541ea13
 
         if (!b) {
             checker.report(Result.failure("constructor.invocation.invalid",
@@ -1440,30 +1375,21 @@
      */
     protected void checkArguments(List<? extends AnnotatedTypeMirror> requiredArgs,
             List<? extends ExpressionTree> passedArgs) {
-<<<<<<< HEAD
         assert requiredArgs.size() == passedArgs.size();
+
+        AnnotatedTypeMirror preAssCtxt = visitorState.getAssignmentContext();
+        try {
         for (int i = 0; i < requiredArgs.size(); ++i) {
+                visitorState.setAssignmentContext(requiredArgs.get(i));
             commonAssignmentCheck(requiredArgs.get(i),
                     passedArgs.get(i),
                     "argument.type.incompatible");
-=======
-        assert requiredArgs.size() == passedArgs.size() : "mismatch between required args (" + requiredArgs +
-                ") and passed args (" + passedArgs + ")";
-
-        AnnotatedTypeMirror preAssCtxt = visitorState.getAssignmentContext();
-        try {
-            for (int i = 0; i < requiredArgs.size(); ++i) {
-                visitorState.setAssignmentContext(requiredArgs.get(i));
-                commonAssignmentCheck(requiredArgs.get(i),
-                        passedArgs.get(i),
-                        "argument.type.incompatible");
                 // Also descend into the argument within the correct assignment context.
                 scan(passedArgs.get(i), null);
-            }
+        }
         } finally {
             visitorState.setAssignmentContext(preAssCtxt);
->>>>>>> c541ea13
-        }
+    }
     }
 
     /**
@@ -1520,13 +1446,8 @@
 
         // Check the return value.
         if ((overrider.getReturnType().getKind() != TypeKind.VOID)) {
-<<<<<<< HEAD
-            boolean success = checker.isSubtype(overrider.getReturnType(),
+            boolean success = checker.getTypeHierarchy().isSubtype(overrider.getReturnType(),
                     overridden.getReturnType());
-=======
-            boolean success = checker.getTypeHierarchy().isSubtype(overrider.getReturnType(),
-                overridden.getReturnType());
->>>>>>> c541ea13
             if (options.containsKey("showchecks")) {
                 long valuePos = positions.getStartPosition(root, overriderTree.getReturnType());
                 System.out.printf(
@@ -1614,9 +1535,9 @@
                 checker.report(Result.failure("assignability.invalid",
                             InternalUtils.symbol(varTree),
                             rcvType),
-                        varTree);
-            }
-        }
+                    varTree);
+        }
+    }
     }
 
     /**
@@ -2078,7 +1999,6 @@
     // **********************************************************************
 
     /**
-<<<<<<< HEAD
      * @param node the method invocation to check
      * @return true if this is a super call to the {@link Enum} constructor
      */
@@ -2089,8 +2009,6 @@
     }
 
     /**
-=======
->>>>>>> c541ea13
      * Tests whether the expression should not be checked because of the tree
      * referring to unannotated classes, as specified in
      * the {@code checker.skipUses} property.
