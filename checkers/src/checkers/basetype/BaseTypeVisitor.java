package checkers.basetype;

import java.lang.annotation.Annotation;
import java.util.ArrayList;
import java.util.Collection;
import java.util.EnumSet;
import java.util.HashMap;
import java.util.HashSet;
import java.util.Iterator;
import java.util.List;
import java.util.Map;
import java.util.Set;

import javax.annotation.processing.ProcessingEnvironment;
import javax.lang.model.element.AnnotationMirror;
import javax.lang.model.element.Element;
import javax.lang.model.element.ExecutableElement;
import javax.lang.model.element.Modifier;
import javax.lang.model.element.Name;
import javax.lang.model.element.TypeElement;
import javax.lang.model.type.TypeKind;
import javax.lang.model.util.ElementFilter;
import javax.tools.Diagnostic.Kind;

import javacutils.AnnotationUtils;
import javacutils.ElementUtils;
import javacutils.InternalUtils;
import javacutils.Pair;
import javacutils.TreeUtils;
import javacutils.TypesUtils;

import dataflow.analysis.FlowExpressions;
import dataflow.analysis.FlowExpressions.Receiver;
import dataflow.analysis.TransferResult;
import dataflow.cfg.node.BooleanLiteralNode;
import dataflow.cfg.node.MethodInvocationNode;
import dataflow.cfg.node.Node;
import dataflow.cfg.node.ReturnNode;
import dataflow.quals.Pure;
import dataflow.util.PurityChecker;
import dataflow.util.PurityChecker.PurityResult;
import dataflow.util.PurityUtils;

import checkers.compilermsgs.quals.CompilerMessageKey;
import checkers.flow.analysis.checkers.CFAbstractStore;
import checkers.flow.analysis.checkers.CFAbstractValue;
import checkers.util.ContractsUtils;
import checkers.util.FlowExpressionParseUtil;
import checkers.util.FlowExpressionParseUtil.FlowExpressionContext;
import checkers.util.FlowExpressionParseUtil.FlowExpressionParseException;
import checkers.igj.quals.Immutable;
import checkers.igj.quals.ReadOnly;
import checkers.nonnull.NonNullFbcChecker;
import checkers.quals.DefaultQualifier;
import checkers.quals.Unused;
import checkers.source.Result;
import checkers.source.SourceVisitor;
import checkers.types.AbstractBasicAnnotatedTypeFactory;
import checkers.types.AnnotatedTypeFactory;
import checkers.types.AnnotatedTypeMirror;
import checkers.types.AnnotatedTypeMirror.AnnotatedArrayType;
import checkers.types.AnnotatedTypeMirror.AnnotatedDeclaredType;
import checkers.types.AnnotatedTypeMirror.AnnotatedExecutableType;
import checkers.types.AnnotatedTypeMirror.AnnotatedPrimitiveType;
import checkers.types.AnnotatedTypeMirror.AnnotatedTypeVariable;
import checkers.types.AnnotatedTypeMirror.AnnotatedWildcardType;
import checkers.types.QualifierHierarchy;
import checkers.types.TypeHierarchy;
import checkers.types.VisitorState;
import checkers.types.visitors.AnnotatedTypeScanner;
import checkers.util.AnnotatedTypes;

import com.sun.source.tree.AnnotatedTypeTree;
import com.sun.source.tree.AnnotationTree;
import com.sun.source.tree.ArrayAccessTree;
import com.sun.source.tree.AssignmentTree;
import com.sun.source.tree.ClassTree;
import com.sun.source.tree.CompilationUnitTree;
import com.sun.source.tree.CompoundAssignmentTree;
import com.sun.source.tree.ConditionalExpressionTree;
import com.sun.source.tree.EnhancedForLoopTree;
import com.sun.source.tree.ExpressionTree;
import com.sun.source.tree.IdentifierTree;
import com.sun.source.tree.InstanceOfTree;
import com.sun.source.tree.MemberSelectTree;
import com.sun.source.tree.MethodInvocationTree;
import com.sun.source.tree.MethodTree;
import com.sun.source.tree.ModifiersTree;
import com.sun.source.tree.NewArrayTree;
import com.sun.source.tree.NewClassTree;
import com.sun.source.tree.ParameterizedTypeTree;
import com.sun.source.tree.ReturnTree;
import com.sun.source.tree.Tree;
import com.sun.source.tree.TypeCastTree;
import com.sun.source.tree.TypeParameterTree;
import com.sun.source.tree.UnaryTree;
import com.sun.source.tree.VariableTree;
import com.sun.source.util.SourcePositions;
import com.sun.source.util.TreePath;
import com.sun.source.util.TreeScanner;
import com.sun.tools.javac.tree.JCTree;
import com.sun.tools.javac.tree.TreeInfo;

/*>>>
 import dataflow.util.PurityChecker.PurityResult;
 import checkers.compilermsgs.quals.CompilerMessageKey;
 import checkers.nonnull.quals.Nullable;
 */

/**
 * A {@link SourceVisitor} that performs assignment and pseudo-assignment
 * checking, method invocation checking, and assignability checking.
 *
 * <p>
 *
 * This implementation uses the {@link AnnotatedTypeFactory} implementation
 * provided by an associated {@link BaseTypeChecker}; its visitor methods will
 * invoke this factory on parts of the AST to determine the "annotated type" of
 * an expression. Then, the visitor methods will check the types in assignments
 * and pseudo-assignments using {@link #commonAssignmentCheck}, which ultimately
 * calls the {@link TypeHierarchy#isSubtype} method and reports errors that
 * violate Java's rules of assignment.
 *
 * <p>
 *
 * Note that since this implementation only performs assignment and
 * pseudo-assignment checking, other rules for custom type systems must be added
 * in subclasses (e.g., dereference checking in the {@link NonNullFbcChecker} is
 * implemented in the {@link NonNullFbcChecker}'s
 * {@link TreeScanner#visitMemberSelect} method).
 *
 * <p>
 *
 * This implementation does the following checks: 1. <b>Assignment and
 * Pseudo-Assignment Check</b>: It verifies that any assignment type check,
 * using {@code TypeHierarchy.isSubtype} method. This includes method invocation
 * and method overriding checks.
 *
 * 2. <b>Type Validity Check</b>: It verifies that any user-supplied type is a
 * valid type, using {@code isValidUse} method.
 *
 * 3. <b>(Re-)Assignability Check</b>: It verifies that any assignment is valid,
 * using {@code Checker.isAssignable} method.
 *
 * @see "JLS $4"
 * @see TypeHierarchy#isSubtype(AnnotatedTypeMirror, AnnotatedTypeMirror)
 * @see AnnotatedTypeFactory
 */
/*
 * Note how the handling of VisitorState is duplicated in AbstractFlow. In
 * particular, the handling of the assignment context has to be done correctly
 * in both classes. This is a pain and we should see how to handle this in the
 * DFF version. TODO: missing assignment context: - array initializer
 * expressions should have the component type as context
 */
public class BaseTypeVisitor<Checker extends BaseTypeChecker> extends SourceVisitor<Void, Void> {

    /** The checker corresponding to this visitor. */
    protected final Checker checker;

    /** The options that were provided to the checker using this visitor. */
    protected final Map<String, String> options;

    /** For obtaining line numbers in -Ashowchecks debugging output. */
    private final SourcePositions positions;

    /** For storing visitor state. **/
    protected final VisitorState visitorState;

    /** An instance of the {@link ContractsUtils} helper class. */
    protected final ContractsUtils contractsUtils;

    /**
     * The annotated-type factory (with a more specific type than
     * super.atypeFactory).
     */
    protected final AbstractBasicAnnotatedTypeFactory<?, ?, ?, ?, ?> atypeFactory;

    /**
     * @param checker
     *            the typechecker associated with this visitor (for callbacks to
     *            {@link TypeHierarchy#isSubtype})
     * @param root
     *            the root of the AST that this visitor operates on
     */
    public BaseTypeVisitor(Checker checker, CompilationUnitTree root) {
        super(checker, root);
        this.checker = checker;

        assert super.atypeFactory instanceof AbstractBasicAnnotatedTypeFactory;
        atypeFactory = (AbstractBasicAnnotatedTypeFactory<?, ?, ?, ?, ?>) super.atypeFactory;
        contractsUtils = ContractsUtils.getInstance(atypeFactory);
        ProcessingEnvironment env = checker.getProcessingEnvironment();
        this.options = env.getOptions();
        this.positions = trees.getSourcePositions();
        this.visitorState = atypeFactory.getVisitorState();
    }

    // **********************************************************************
    // Responsible for updating the factory for the location (for performance)
    // **********************************************************************

    @Override
    public Void scan(Tree tree, Void p) {
        if (tree != null && getCurrentPath() != null)
            this.visitorState.setPath(new TreePath(getCurrentPath(), tree));
        return super.scan(tree, p);
    }

    @Override
    public Void visitClass(ClassTree node, Void p) {
        if (checker.shouldSkipDefs(node)) {
            // Not "return super.visitClass(node, p);" because that would
            // recursively call visitors on subtrees; we want to skip the
            // class entirely.
            return null;
        }

        AnnotatedDeclaredType preACT = visitorState.getClassType();
        ClassTree preCT = visitorState.getClassTree();
        AnnotatedDeclaredType preAMT = visitorState.getMethodReceiver();
        MethodTree preMT = visitorState.getMethodTree();
        Pair<Tree, AnnotatedTypeMirror> preAssCtxt = visitorState.getAssignmentContext();

        visitorState.setClassType(atypeFactory.getAnnotatedType(node));
        visitorState.setClassTree(node);
        visitorState.setMethodReceiver(null);
        visitorState.setMethodTree(null);
        visitorState.setAssignmentContext(null);

        try {
            if (!TreeUtils.hasExplicitConstructor(node)) {
                checkDefaultConstructor(node);
            }

            /*
             * Visit the extends and implements clauses. The superclass also
             * visits them, but only calls visitParameterizedType, which looses
             * a main modifier.
             */
            Tree ext = node.getExtendsClause();
            if (ext != null) {
                validateTypeOf(ext);
            }

            List<? extends Tree> impls = node.getImplementsClause();
            if (impls != null) {
                for (Tree im : impls) {
                    validateTypeOf(im);
                }
            }

            return super.visitClass(node, p);
        } finally {
            this.visitorState.setClassType(preACT);
            this.visitorState.setClassTree(preCT);
            this.visitorState.setMethodReceiver(preAMT);
            this.visitorState.setMethodTree(preMT);
            this.visitorState.setAssignmentContext(preAssCtxt);
        }
    }

    protected void checkDefaultConstructor(ClassTree node) {
    }

    /**
     * Performs pseudo-assignment check: checks that the method obeys override
     * and subtype rules to all overridden methods.
     *
     * The override rule specifies that a method, m1, may override a method m2
     * only if:
     * <ul>
     * <li>m1 return type is a subtype of m2</li>
     * <li>m1 receiver type is a supertype of m2</li>
     * <li>m1 parameters are supertypes of corresponding m2 parameters</li>
     * </ul>
     *
     * Also, it issues a "missing.this" error for static method annotated
     * receivers.
     */
    @Override
    public Void visitMethod(MethodTree node, Void p) {

        AnnotatedExecutableType methodType = atypeFactory.getAnnotatedType(node);
        AnnotatedDeclaredType preMRT = visitorState.getMethodReceiver();
        MethodTree preMT = visitorState.getMethodTree();
        visitorState.setMethodReceiver(methodType.getReceiverType());
        visitorState.setMethodTree(node);
        ExecutableElement methodElement = TreeUtils.elementFromDeclaration(node);

        boolean abstractMethod = false;
        ModifiersTree modifiers = node.getModifiers();
        if (modifiers != null) {
            Set<Modifier> flags = modifiers.getFlags();
            if (flags.contains(Modifier.ABSTRACT)) {
                abstractMethod = true;
            }
        }

        try {
            Element elt = InternalUtils.symbol(node);
            assert elt != null : "no symbol for method: " + node;
            if (InternalUtils.isAnonymousConstructor(node)) {
                // We shouldn't dig deeper
                return null;
            }

            // check method purity if needed
            if (!abstractMethod) {
                boolean hasPurityAnnotation = PurityUtils.hasPurityAnnotation(
                        atypeFactory, node);
                boolean checkPurityAlways = checker.getProcessingEnvironment()
                        .getOptions().containsKey("suggestPureMethods");
                if (hasPurityAnnotation || checkPurityAlways) {
                    // check "no" purity
                    List<dataflow.quals.Pure.Kind> kinds = PurityUtils
                            .getPurityKinds(atypeFactory, node);
                    if (kinds.isEmpty() && hasPurityAnnotation) {
                        checker.report(Result
                                .warning("pure.annotation.with.emtpy.kind"),
                                node);
                    }
                    if (TreeUtils.isConstructor(node)) {
                        // constructors cannot be deterministic
                        if (kinds.contains(Pure.Kind.DETERMINISTIC)
                                && hasPurityAnnotation) {
                            checker.report(Result
                                    .failure("pure.determinstic.constructor"),
                                    node);
                        }
                    } else {
                        // check return type
                        if (node.getReturnType().toString().equals("void")
                                && hasPurityAnnotation) {
                            checker.report(Result.warning("pure.void.method"),
                                    node);
                        }
                    }
                    // Report errors if necessary.
                    PurityResult r = PurityChecker.checkPurity(node.getBody(),
                            atypeFactory);
                    if (!r.isPure(kinds)) {
                        reportPurityErrors(r, node, kinds);
                    }
                    // Issue a warning if the method is pure, but not annotated
                    // as
                    // such (if the feature is activated).
                    if (checkPurityAlways) {
                        Collection<Pure.Kind> additionalKinds = new HashSet<>(
                                r.getTypes());
                        additionalKinds.removeAll(kinds);
                        if (TreeUtils.isConstructor(node)) {
                            additionalKinds.remove(Pure.Kind.DETERMINISTIC);
                        }
                        if (additionalKinds.size() > 0) {
                            checker.report(
                                    Result.warning("pure.more.pure",
                                            node.getName(),
                                            additionalKinds.toString()), node);
                        }
                    }
                }
            }

            // constructor return types are null
            if (node.getReturnType() != null) {
                typeValidator.visit(methodType.getReturnType(),
                        node.getReturnType());
            }

            AnnotatedDeclaredType enclosingType = (AnnotatedDeclaredType) atypeFactory
                    .getAnnotatedType(methodElement.getEnclosingElement());

            // Find which method this overrides!
            Map<AnnotatedDeclaredType, ExecutableElement> overriddenMethods = AnnotatedTypes
                    .overriddenMethods(elements, atypeFactory, methodElement);
            for (Map.Entry<AnnotatedDeclaredType, ExecutableElement> pair : overriddenMethods
                    .entrySet()) {
                AnnotatedDeclaredType overriddenType = pair.getKey();
                AnnotatedExecutableType overriddenMethod = AnnotatedTypes
                        .asMemberOf(types, atypeFactory, overriddenType,
                                pair.getValue());
                checkOverride(node, enclosingType, overriddenMethod,
                        overriddenType, p);
            }
            return super.visitMethod(node, p);
        } finally {

            if (!abstractMethod) {
                // check postcondition annotations
                checkPostconditions(node, methodElement);

                // check conditional method postcondition
                checkConditionalPostconditions(node, methodElement);
            }

            visitorState.setMethodReceiver(preMRT);
            visitorState.setMethodTree(preMT);
        }
    }

    /**
     * Reports errors found during purity checking.
     */
    protected void reportPurityErrors(PurityResult result, MethodTree node,
            Collection<Pure.Kind> expectedTypes) {
        assert !result.isPure(expectedTypes);
        Collection<Pure.Kind> t = EnumSet.copyOf(expectedTypes);
        t.removeAll(result.getTypes());
        if (t.contains(Pure.Kind.DETERMINISTIC)
                && t.contains(Pure.Kind.SIDE_EFFECT_FREE)) {
            checker.report(Result.failure(
                    "pure.not.deterministic.and.sideeffect.free",
                    errorList(result.getNotBothReasons())), node);
        } else if (t.contains(Pure.Kind.SIDE_EFFECT_FREE)) {
            List<String> errors = new ArrayList<>(result.getNotSeFreeReasons());
            errors.addAll(result.getNotBothReasons());
            checker.report(Result.failure("pure.not.sideeffect.free",
                    errorList(errors)), node);
        } else if (t.contains(Pure.Kind.DETERMINISTIC)) {
            List<String> errors = new ArrayList<>(result.getNotDetReasons());
            errors.addAll(result.getNotBothReasons());
            checker.report(
                    Result.failure("pure.not.deterministic", errorList(errors)),
                    node);
        }
    }

    private static String errorList(List<String> reasons) {
        StringBuilder s = new StringBuilder();
        boolean first = true;
        for (String r : reasons) {
            if (!first) {
                s.append(", ");
            }
            s.append(r);
            first = false;
        }
        return s.toString();
    }

    /**
     * Checks all (non-conditional) postcondition on the method {@code node}
     * with element {@code methodElement}.
     */
    protected void checkPostconditions(MethodTree node,
            ExecutableElement methodElement) {
        FlowExpressionContext flowExprContext = null;
        Set<Pair<String, String>> postconditions = contractsUtils
                .getPostconditions(methodElement);

        for (Pair<String, String> p : postconditions) {
            String expression = p.first;
            AnnotationMirror annotation = AnnotationUtils.fromName(elements,
                    p.second);

            // Only check if the postcondition concerns this checker
            if (!checker.isSupportedAnnotation(annotation)) {
                continue;
            }
            if (flowExprContext == null) {
                flowExprContext = FlowExpressionParseUtil
                        .buildFlowExprContextForDeclaration(node,
                                getCurrentPath(), atypeFactory);
            }

            FlowExpressions.Receiver expr = null;
            try {
                // TODO: currently, these expressions are parsed at the
                // declaration (i.e. here) and for every use. this could be
                // optimized to store the result the first time. (same for
                // other annotations)
                expr = FlowExpressionParseUtil.parse(expression,
                        flowExprContext, getCurrentPath());
                checkFlowExprParameters(node, expression);

                CFAbstractStore<?, ?> exitStore = atypeFactory
                        .getRegularExitStore(node);
                if (exitStore == null) {
                    // if there is no regular exitStore, then the method
                    // cannot reach the regular exit and there is no need to
                    // check anything
                } else {
                    CFAbstractValue<?> value = exitStore.getValue(expr);
                    AnnotationMirror inferredAnno = value == null ? null
                            : value.getType().getAnnotationInHierarchy(
                                    annotation);
                    if (!checkContract(expr, annotation, inferredAnno, exitStore)) {
                        checker.report(
                                Result.failure("contracts.postcondition.not.satisfied", expr.toString()),
                                node);
                    }
                }

            } catch (FlowExpressionParseException e) {
                // report errors here
                checker.report(e.getResult(), node);
            }
        }
    }

    /**
     * Checks all conditional postcondition on the method {@code node} with
     * element {@code methodElement}.
     */
    protected void checkConditionalPostconditions(MethodTree node,
            ExecutableElement methodElement) {
        FlowExpressionContext flowExprContext = null;
        Set<Pair<String, Pair<Boolean, String>>> conditionalPostconditions = contractsUtils
                .getConditionalPostconditions(methodElement);

        for (Pair<String, Pair<Boolean, String>> p : conditionalPostconditions) {
            String expression = p.first;
            boolean result = p.second.first;
            AnnotationMirror annotation = AnnotationUtils.fromName(elements,
                    p.second.second);

            // Only check if the postcondition concerns this checker
            if (!checker.isSupportedAnnotation(annotation)) {
                continue;
            }
            if (flowExprContext == null) {
                flowExprContext = FlowExpressionParseUtil
                        .buildFlowExprContextForDeclaration(node,
                                getCurrentPath(), atypeFactory);
            }

            FlowExpressions.Receiver expr = null;
            try {
                // TODO: currently, these expressions are parsed at the
                // declaration (i.e. here) and for every use. this could be
                // optimized to store the result the first time. (same for
                // other annotations)
                expr = FlowExpressionParseUtil.parse(expression,
                        flowExprContext, getCurrentPath());
                checkFlowExprParameters(node, expression);

                // check return type of method
                boolean booleanReturnType = TypesUtils
                        .isBooleanType(InternalUtils.typeOf(node
                                .getReturnType()));
                if (!booleanReturnType) {
                    checker.report(
                            Result.failure("contracts.conditional.postcondition.invalid.returntype"),
                            node);
                    // No reason to go ahead with further checking. The
                    // annotation is invalid.
                    continue;
                }

                List<?> returnStatements = atypeFactory
                        .getReturnStatementStores(node);
                for (Object rt : returnStatements) {
                    @SuppressWarnings("unchecked")
                    Pair<ReturnNode, TransferResult<? extends CFAbstractValue<?>, ? extends CFAbstractStore<?, ?>>> r = (Pair<ReturnNode, TransferResult<? extends CFAbstractValue<?>, ? extends CFAbstractStore<?, ?>>>) rt;
                    ReturnNode returnStmt = r.first;
                    if (r.second == null) {
                        // Unreachable return statements have no stores, but
                        // there
                        // is no need to check them.
                        continue;
                    }
                    Node retValNode = returnStmt.getResult();
                    Boolean retVal = retValNode instanceof BooleanLiteralNode ? ((BooleanLiteralNode) retValNode)
                            .getValue() : null;
                    CFAbstractStore<?, ?> exitStore;
                    if (result) {
                        exitStore = r.second.getThenStore();
                    } else {
                        exitStore = r.second.getElseStore();
                    }
                    CFAbstractValue<?> value = exitStore.getValue(expr);
                    // don't check if return statement certainly does not
                    // match 'result'. at the moment, this means the result
                    // is a boolean literal
                    if (retVal == null || retVal == result) {
                        AnnotationMirror inferredAnno = value == null ? null
                                : value.getType().getAnnotationInHierarchy(
                                        annotation);
                        if (!checkContract(expr, annotation, inferredAnno, exitStore)) {
                            checker.report(
                                    Result.failure("contracts.conditional.postcondition.not.satisfied", expr.toString()),
                                    returnStmt.getTree());
                        }
                    }
                }

            } catch (FlowExpressionParseException e) {
                // report errors here
                checker.report(e.getResult(), node);
            }
        }
    }

    /**
     * Check that the parameters used in {@code stringExpr} are final for method
     * {@code method}.
     */
    protected void checkFlowExprParameters(MethodTree method, String stringExpr) {
        // check that all parameters used in the expression are
        // final, so that they cannot be modified
        List<Integer> parameterIndices = FlowExpressionParseUtil
                .parameterIndices(stringExpr);
        for (Integer idx : parameterIndices) {
            VariableTree parameter = method.getParameters().get(idx - 1);
            Element element = TreeUtils.elementFromDeclaration(parameter);
            if (!ElementUtils.isFinal(element)) {
                checker.report(
                        Result.failure("flowexpr.parameter.not.final", "#"
                                + idx, stringExpr), method);
            }
        }
    }

    @Override
    public Void visitTypeParameter(TypeParameterTree node, Void p) {
        validateTypeOf(node);
        return super.visitTypeParameter(node, p);
    }

    // **********************************************************************
    // Assignment checkers and pseudo-assignments
    // **********************************************************************

    @Override
    public Void visitVariable(VariableTree node, Void p) {
        Pair<Tree, AnnotatedTypeMirror> preAssCtxt = visitorState.getAssignmentContext();
        visitorState.setAssignmentContext(Pair.of((Tree) node, atypeFactory.getAnnotatedType(node)));

        try {
            boolean valid = validateTypeOf(node);
            // If there's no assignment in this variable declaration, skip it.
            if (valid && node.getInitializer() != null) {
                commonAssignmentCheck(node, node.getInitializer(),
                        "assignment.type.incompatible");
            }
            return super.visitVariable(node, p);
        } finally {
            visitorState.setAssignmentContext(preAssCtxt);
        }
    }

    /**
     * Performs two checks: subtyping and assignability checks, using
     * {@link #commonAssignmentCheck(Tree, ExpressionTree, String)}.
     *
     * If the subtype check fails, it issues a "assignment.type.incompatible"
     * error.
     */
    @Override
    public Void visitAssignment(AssignmentTree node, Void p) {
        Pair<Tree, AnnotatedTypeMirror> preAssCtxt = visitorState.getAssignmentContext();
        visitorState.setAssignmentContext(Pair.of((Tree) node.getVariable(), atypeFactory.getAnnotatedType(node.getVariable())));
        try {
            commonAssignmentCheck(node.getVariable(), node.getExpression(),
                    "assignment.type.incompatible");
            return super.visitAssignment(node, p);
        } finally {
            visitorState.setAssignmentContext(preAssCtxt);
        }
    }

    /**
     * Performs a subtype check, to test whether the node expression iterable
     * type is a subtype of the variable type in the enhanced for loop.
     *
     * If the subtype check fails, it issues a "enhancedfor.type.incompatible"
     * error.
     */
    @Override
    public Void visitEnhancedForLoop(EnhancedForLoopTree node, Void p) {
        AnnotatedTypeMirror var = atypeFactory.getAnnotatedType(node.getVariable());
        AnnotatedTypeMirror iterableType =
            atypeFactory.getAnnotatedType(node.getExpression());
        AnnotatedTypeMirror iteratedType =
            AnnotatedTypes.getIteratedType(checker.getProcessingEnvironment(), atypeFactory, iterableType);
        boolean valid = validateTypeOf(node.getVariable());
        if (valid) {
            commonAssignmentCheck(var, iteratedType, node.getExpression(),
                    "enhancedfor.type.incompatible", true);
        }
        return super.visitEnhancedForLoop(node, p);
    }

    /**
     * Performs a method invocation check.
     *
     * An invocation of a method, m, on the receiver, r is valid only if:
     * <ul>
     * <li>passed arguments are subtypes of corresponding m parameters</li>
     * <li>r is a subtype of m receiver type</li>
     * <li>if m is generic, passed type arguments are subtypes of m type
     * variables</li>
     * </ul>
     */
    @Override
    public Void visitMethodInvocation(MethodInvocationTree node, Void p) {

        // Skip calls to the Enum constructor (they're generated by javac and
        // hard to check).
        if (TreeUtils.isEnumSuper(node))
            return super.visitMethodInvocation(node, p);

        if (shouldSkipUses(node))
            return super.visitMethodInvocation(node, p);

        Pair<AnnotatedExecutableType, List<AnnotatedTypeMirror>> mfuPair = atypeFactory.methodFromUse(node);
        AnnotatedExecutableType invokedMethod = mfuPair.first;
        List<AnnotatedTypeMirror> typeargs = mfuPair.second;

        checkTypeArguments(node, invokedMethod.getTypeVariables(),
                typeargs, node.getTypeArguments());

        List<AnnotatedTypeMirror> params =
            AnnotatedTypes.expandVarArgs(atypeFactory, invokedMethod, node.getArguments());
        checkArguments(params, node.getArguments());

        if (isVectorCopyInto(invokedMethod)) {
            typeCheckVectorCopyIntoArgument(node, params);
        }

        ExecutableElement invokedMethodElement = invokedMethod.getElement();
        if (!ElementUtils.isStatic(invokedMethodElement)
                && !TreeUtils.isSuperCall(node)) {
            checkMethodInvocability(invokedMethod, node);
        }

        // check precondition annotations
        checkPreconditions(node, invokedMethodElement);

        // Do not call super, as that would observe the arguments without
        // a set assignment context.
        scan(node.getMethodSelect(), p);
        return null; // super.visitMethodInvocation(node, p);
    }

    /**
     * Checks all the preconditions of the method invocation {@code tree} with
     * element {@code invokedMethodElement}.
     */
    protected void checkPreconditions(MethodInvocationTree tree,
            ExecutableElement invokedMethodElement) {
        Set<Pair<String, String>> preconditions = contractsUtils
                .getPreconditions(invokedMethodElement);
        FlowExpressionContext flowExprContext = null;

        for (Pair<String, String> p : preconditions) {
            String expression = p.first;
            AnnotationMirror anno = AnnotationUtils
                    .fromName(elements, p.second);

            // Only check if the precondition concerns this checker
            if (!checker.isSupportedAnnotation(anno)) {
                return;
            }
            if (flowExprContext == null) {
                Node nodeNode = atypeFactory.getNodeForTree(tree);
                flowExprContext = FlowExpressionParseUtil
                        .buildFlowExprContextForUse(
                                (MethodInvocationNode) nodeNode, atypeFactory);
            }

            FlowExpressions.Receiver expr = null;
            try {
                expr = FlowExpressionParseUtil.parse(expression,
                        flowExprContext, getCurrentPath());

                CFAbstractStore<?, ?> store = atypeFactory.getStoreBefore(tree);
                CFAbstractValue<?> value = store.getValue(expr);

                AnnotationMirror inferredAnno = value == null ? null : value
                        .getType().getAnnotationInHierarchy(anno);
                if (!checkContract(expr, anno, inferredAnno, store)) {
                    checker.report(Result.failure(
                            "contracts.precondition.not.satisfied",
                            expr.toString()), tree);
                }
            } catch (FlowExpressionParseException e) {
                // errors are reported at declaration site
            }
        }
    }

    /**
     * Returns true if and only if {@code inferredAnnotation} is valid for a
     * given expression to match the {@code necessaryAnnotation}.
     *
     * <p>
     * By default, {@code inferredAnnotation} must be a subtype of
     * {@code necessaryAnnotation}, but subclasses might override this behavior.
     */
    protected boolean checkContract(Receiver expr,
            AnnotationMirror necessaryAnnotation,
            AnnotationMirror inferredAnnotation, CFAbstractStore<?, ?> store) {
        return !(inferredAnnotation == null || !atypeFactory
                .getQualifierHierarchy().isSubtype(inferredAnnotation,
                        necessaryAnnotation));
    }

    // Handle case Vector.copyInto()
    private final AnnotatedDeclaredType vectorType = super.atypeFactory
            .fromElement(elements.getTypeElement("java.util.Vector"));

    /**
     * Returns true if the method symbol represents {@code Vector.copyInto}
     */
    protected boolean isVectorCopyInto(AnnotatedExecutableType method) {
        ExecutableElement elt = method.getElement();
        if (elt.getSimpleName().contentEquals("copyInto")
                && elt.getParameters().size() == 1)
            return true;

        return false;
    }

    /**
     * Type checks the method arguments of {@code Vector.copyInto()}.
     *
     * The Checker Framework special-cases the method invocation, as it is type
     * safety cannot be expressed by Java's type system.
     *
     * For a Vector {@code v} of type {@code Vectory<E>}, the method invocation
     * {@code v.copyInto(arr)} is type-safe iff {@code arr} is a array of type
     * {@code T[]}, where {@code T} is a subtype of {@code E}.
     *
     * In other words, this method checks that the type argument of the receiver
     * method is a subtype of the component type of the passed array argument.
     *
     * @param node   a method invocation of {@code Vector.copyInto()}
     * @param params the types of the parameters of {@code Vectory.copyInto()}
     *
     */
    protected void typeCheckVectorCopyIntoArgument(MethodInvocationTree node,
            List<? extends AnnotatedTypeMirror> params) {
        assert params.size() == 1 : "invalid no. of parameters " + params
                + " found for method invocation " + node;
        assert node.getArguments().size() == 1 : "invalid no. of arguments in method invocation "
                + node;

        AnnotatedTypeMirror passed = atypeFactory.getAnnotatedType(node
                .getArguments().get(0));
        AnnotatedArrayType passedAsArray = (AnnotatedArrayType) passed;

        AnnotatedTypeMirror receiver = atypeFactory.getReceiverType(node);
        AnnotatedDeclaredType receiverAsVector = (AnnotatedDeclaredType) AnnotatedTypes
                .asSuper(checker.getProcessingEnvironment().getTypeUtils(),
                        atypeFactory, receiver, vectorType);
        if (receiverAsVector == null
                || receiverAsVector.getTypeArguments().isEmpty())
            return;

        commonAssignmentCheck(passedAsArray.getComponentType(),
                receiverAsVector.getTypeArguments().get(0), node.getArguments()
                        .get(0), "vector.copyinto.type.incompatible", false);
    }

    /**
     * Performs a new class invocation check.
     *
     * An invocation of a constructor, c, is valid only if:
     * <ul>
     * <li>passed arguments are subtypes of corresponding c parameters</li>
     * <li>if c is generic, passed type arguments are subtypes of c type
     * variables</li>
     * </ul>
     */
    @Override
    public Void visitNewClass(NewClassTree node, Void p) {
        if (checker.shouldSkipUses(InternalUtils.constructor(node)))
            return super.visitNewClass(node, p);

        Pair<AnnotatedExecutableType, List<AnnotatedTypeMirror>> fromUse = atypeFactory
                .constructorFromUse(node);
        AnnotatedExecutableType constructor = fromUse.first;
        List<AnnotatedTypeMirror> typeargs = fromUse.second;

        List<? extends ExpressionTree> passedArguments = node.getArguments();
        List<AnnotatedTypeMirror> params = AnnotatedTypes.expandVarArgs(
                atypeFactory, constructor, passedArguments);

        checkArguments(params, passedArguments);

        // Get the constructor type.
        // TODO: What is the difference between "type" and "constructor"?
        // Using "constructor" seems to work equally well...
        // AnnotatedExecutableType type =
        // atypeFactory.getAnnotatedType(InternalUtils.constructor(node));

        checkTypeArguments(node, constructor.getTypeVariables(), typeargs,
                node.getTypeArguments());

        AnnotatedDeclaredType dt = atypeFactory.getAnnotatedType(node);
        checkConstructorInvocation(dt, constructor, node);
        validateTypeOf(node);

        return super.visitNewClass(node, p);
    }

    /**
     * Checks that the type of the return expression is a subtype of the
     * enclosing method required return type.  If not, it issues a
     * "return.type.incompatible" error.
     */
    @Override
    public Void visitReturn(ReturnTree node, Void p) {
        // Don't try to check return expressions for void methods.
        if (node.getExpression() == null)
            return super.visitReturn(node, p);

        Pair<Tree, AnnotatedTypeMirror> preAssCtxt = visitorState.getAssignmentContext();
        try {
            MethodTree enclosingMethod =
                    TreeUtils.enclosingMethod(getCurrentPath());

            AnnotatedTypeMirror ret = getMethodReturnType(enclosingMethod, node);
            visitorState.setAssignmentContext(Pair.of((Tree) node, ret));

            commonAssignmentCheck(ret, node.getExpression(),
                    "return.type.incompatible", false);

            return super.visitReturn(node, p);
        } finally {
            visitorState.setAssignmentContext(preAssCtxt);
        }
    }

    /**
     * Returns the return type of the method {@code m} at the return statement {@code r}.
     */
    protected AnnotatedTypeMirror getMethodReturnType(MethodTree m, ReturnTree r) {
        AnnotatedExecutableType methodType = atypeFactory
                .getAnnotatedType(m);
        AnnotatedTypeMirror ret = methodType.getReturnType();
        return ret;
    }

    /**
     * Ensure that the annotation arguments comply to their declarations. This
     * needs some special casing, as annotation arguments form special trees.
     */
    @Override
    public Void visitAnnotation(AnnotationTree node, Void p) {
        List<? extends ExpressionTree> args = node.getArguments();
        if (args.isEmpty()) {
            // Nothing to do if there are no annotation arguments.
            return null;
        }

        Element anno = TreeInfo.symbol((JCTree) node.getAnnotationType());
        if (anno.toString().equals(DefaultQualifier.class.getName()) ||
                anno.toString().equals(SuppressWarnings.class.getName())) {
            // Skip these two annotations, as we don't care about the
            // arguments to them.
            return null;
        }

        // Mapping from argument simple name to its annotated type.
        Map<String, AnnotatedTypeMirror> annoTypes = new HashMap<String, AnnotatedTypeMirror>();
        for (Element encl : ElementFilter.methodsIn(anno.getEnclosedElements())) {
            AnnotatedExecutableType exeatm = (AnnotatedExecutableType) atypeFactory.getAnnotatedType(encl);
            AnnotatedTypeMirror retty = exeatm.getReturnType();
            annoTypes.put(encl.getSimpleName().toString(), retty);
        }

        for (ExpressionTree arg : args) {
            if (!(arg instanceof AssignmentTree)) {
                // TODO: when can this happen?
                continue;
            }

            AssignmentTree at = (AssignmentTree) arg;
            // Ensure that we never ask for the annotated type of an annotation,
            // because we don't have a type for annotations.
            if (at.getExpression().getKind() == Tree.Kind.ANNOTATION) {
                visitAnnotation((AnnotationTree) at.getExpression(), p);
                continue;
            }
            if (at.getExpression().getKind() == Tree.Kind.NEW_ARRAY) {
                NewArrayTree nat = (NewArrayTree) at.getExpression();
                boolean isAnno = false;
                for (ExpressionTree init : nat.getInitializers()) {
                    if (init.getKind() == Tree.Kind.ANNOTATION) {
                        visitAnnotation((AnnotationTree) init, p);
                        isAnno = true;
                    }
                }
                if (isAnno) {
                    continue;
                }
            }

            AnnotatedTypeMirror expected = annoTypes.get(at.getVariable().toString());
            Pair<Tree, AnnotatedTypeMirror> preAssCtxt = visitorState.getAssignmentContext();

            {
                // Determine and set the new assignment context.
                ExpressionTree var = at.getVariable();
                assert var instanceof IdentifierTree : "Expected IdentifierTree as context. Found: " + var;
                AnnotatedTypeMirror meth = atypeFactory.getAnnotatedType(var);
                assert meth instanceof AnnotatedExecutableType : "Expected AnnotatedExecutableType as context. Found: " + meth;
                AnnotatedTypeMirror newctx = ((AnnotatedExecutableType) meth).getReturnType();
                visitorState.setAssignmentContext(Pair.<Tree, AnnotatedTypeMirror>of((Tree) null, newctx));
            }

            try {
                AnnotatedTypeMirror actual = atypeFactory.getAnnotatedType(at.getExpression());
                if (expected.getKind() != TypeKind.ARRAY) {
                    // Expected is not an array -> direct comparison.
                    commonAssignmentCheck(expected, actual, at.getExpression(),
                            "annotation.type.incompatible", false);
                } else {
                    if (actual.getKind() == TypeKind.ARRAY) {
                        // Both actual and expected are arrays.
                        commonAssignmentCheck(expected, actual, at.getExpression(),
                                "annotation.type.incompatible", false);
                    } else {
                        // The declaration is an array type, but just a single
                        // element is given.
                        commonAssignmentCheck(((AnnotatedArrayType) expected).getComponentType(),
                                actual, at.getExpression(),
                                "annotation.type.incompatible", false);
                    }
                }
            } finally {
                visitorState.setAssignmentContext(preAssCtxt);
            }
        }
        return null;
    }

    /**
     * If the computation of the type of the ConditionalExpressionTree in
     * checkers.types.TypeFromTree.TypeFromExpression.visitConditionalExpression(ConditionalExpressionTree, AnnotatedTypeFactory)
     * is correct, the following checks are redundant.
     * However, let's add another failsafe guard and do the checks.
     */
    @Override
    public Void visitConditionalExpression(ConditionalExpressionTree node, Void p) {
        AnnotatedTypeMirror cond = atypeFactory.getAnnotatedType(node);
        Pair<Tree, AnnotatedTypeMirror> ctx = visitorState.getAssignmentContext();
        Tree assignmentContext = ctx == null ? null : ctx.first;
        boolean isLocalVariableAssignment = false;
        if (assignmentContext != null) {
            if (assignmentContext instanceof VariableTree) {
                isLocalVariableAssignment = assignmentContext instanceof IdentifierTree
                        && !TreeUtils.isFieldAccess(assignmentContext);
            }
            if (assignmentContext instanceof VariableTree) {
                isLocalVariableAssignment = TreeUtils
                        .enclosingMethod(getCurrentPath()) != null;
            }
        }
        this.commonAssignmentCheck(cond, node.getTrueExpression(),
                "conditional.type.incompatible", isLocalVariableAssignment);
        this.commonAssignmentCheck(cond, node.getFalseExpression(),
                "conditional.type.incompatible", isLocalVariableAssignment);
        return super.visitConditionalExpression(node, p);
    }

    // **********************************************************************
    // Check for illegal re-assignment
    // **********************************************************************

    /**
     * Performs assignability check using
     * {@link #checkAssignability(AnnotatedTypeMirror, Tree)}.
     */
    @Override
    public Void visitUnary(UnaryTree node, Void p) {
        if ((node.getKind() == Tree.Kind.PREFIX_DECREMENT) ||
                (node.getKind() == Tree.Kind.PREFIX_INCREMENT) ||
                (node.getKind() == Tree.Kind.POSTFIX_DECREMENT) ||
                (node.getKind() == Tree.Kind.POSTFIX_INCREMENT)) {
            AnnotatedTypeMirror type = atypeFactory.getAnnotatedType(node.getExpression());
            checkAssignability(type, node.getExpression());
        }
        return super.visitUnary(node, p);
    }

    /**
     * Performs assignability check using
     * {@link #checkAssignability(AnnotatedTypeMirror, Tree)}.
     */
    @Override
    public Void visitCompoundAssignment(CompoundAssignmentTree node, Void p) {
        AnnotatedTypeMirror type = atypeFactory.getAnnotatedType(node.getVariable());
        checkAssignability(type, node.getVariable());
        return super.visitCompoundAssignment(node, p);
    }

    // **********************************************************************
    // Check for invalid types inserted by the user
    // **********************************************************************

    @Override
    public Void visitNewArray(NewArrayTree node, Void p) {
        boolean valid = validateTypeOf(node);
        if (valid && node.getType() != null && node.getInitializers() != null) {
            AnnotatedArrayType arrayType = atypeFactory.getAnnotatedType(node);
            checkArrayInitialization(arrayType.getComponentType(),
                    node.getInitializers());
        }

        return super.visitNewArray(node, p);
    }

    /* TODO: add once lambda is fully integrated.
    @Override
    public Void visitLambdaExpression(LambdaExpressionTree node, Void p) {
        System.out.println("Params: " + node.getParameters());
        System.out.println("Body: " + node.getBody());
        return super.visitLambdaExpression(node, p);
    }

    @Override
    public Void visitMemberReference(MemberReferenceTree node, Void p) {
        // node.getQualifierExpression()
        // node.getTypeArguments()
        return super.visitMemberReference(node, p);
    }*/

    /**
     * Do not override this method!
     * Previously, this method contained some logic, but the main modifier of types was missing.
     * It has been merged with the TypeValidator below.
     * This method doesn't need to do anything, as the type is already validated.
     */
    @Override
    public final Void visitParameterizedType(ParameterizedTypeTree node, Void p) {
        return null; // super.visitParameterizedType(node, p);
    }

    protected void checkTypecastRedundancy(TypeCastTree node, Void p) {
        if (!checker.getLintOption("cast:redundant", false))
            return;

        AnnotatedTypeMirror castType = atypeFactory.getAnnotatedType(node);
        AnnotatedTypeMirror exprType = atypeFactory.getAnnotatedType(node.getExpression());

        if (AnnotatedTypes.areSame(castType, exprType)) {
            checker.report(Result.warning("cast.redundant", castType), node);
        }
    }

    protected void checkTypecastSafety(TypeCastTree node, Void p) {
        if (!checker.getLintOption("cast:unsafe", true))
            return;

        boolean isSubtype = false;

        // We cannot do a simple test of casting, as isSubtypeOf requires
        // the input types to be subtypes according to Java
        AnnotatedTypeMirror castType = atypeFactory.getAnnotatedType(node);
        if (castType.getKind() == TypeKind.DECLARED) {
            // eliminate false positives, where the annotations are
            // implicitly added by the declared type declaration
            AnnotatedDeclaredType castDeclared = (AnnotatedDeclaredType)castType;
            AnnotatedDeclaredType elementType =
                atypeFactory.fromElement((TypeElement)castDeclared.getUnderlyingType().asElement());
            if (AnnotationUtils.areSame(castDeclared.getAnnotations(), elementType.getAnnotations())) {
                isSubtype = true;
            }
        }
        AnnotatedTypeMirror exprType = atypeFactory.getAnnotatedType(node.getExpression());

        if (!isSubtype) {
            if (checker.getLintOption("cast:strict", false)) {
                AnnotatedTypeMirror newCastType;
                if (castType.getKind() == TypeKind.TYPEVAR) {
                    newCastType = ((AnnotatedTypeVariable)castType).getEffectiveUpperBound();
                } else {
                    newCastType = castType;
                }
                AnnotatedTypeMirror newExprType;
                if (exprType.getKind() == TypeKind.TYPEVAR) {
                    newExprType = ((AnnotatedTypeVariable)exprType).getEffectiveUpperBound();
                } else {
                    newExprType = exprType;
                }

                isSubtype = checker.getTypeHierarchy().isSubtype(newExprType, newCastType);
                if (isSubtype) {
                    if (newCastType.getKind() == TypeKind.ARRAY &&
                            newExprType.getKind() != TypeKind.ARRAY) {
                        // Always warn if the cast contains an array, but the expression
                        // doesn't, as in "(Object[]) o" where o is of type Object
                        isSubtype = false;
                    } else if (newCastType.getKind() == TypeKind.DECLARED &&
                            newExprType.getKind() == TypeKind.DECLARED) {
                        int castSize = ((AnnotatedDeclaredType) newCastType).getTypeArguments().size();
                        int exprSize = ((AnnotatedDeclaredType) newExprType).getTypeArguments().size();

                        if (castSize != exprSize) {
                            // Always warn if the cast and expression contain a different number of
                            // type arguments, e.g. to catch a cast from "Object" to "List<@NonNull Object>".
                            // TODO: the same number of arguments actually doesn't guarantee anything.
                            isSubtype = false;
                        }
                    }
                }
            } else {
                // Only check the main qualifiers, ignoring array components and
                // type arguments.
                isSubtype = checker.getQualifierHierarchy().isSubtype(
                        exprType.getEffectiveAnnotations(),
                        castType.getEffectiveAnnotations());
            }
        }

        if (!isSubtype) {
            checker.report(Result.warning("cast.unsafe", exprType, castType), node);
        }
    }

    @Override
    public Void visitTypeCast(TypeCastTree node, Void p) {
        boolean valid = validateTypeOf(node.getType());
        if (valid) {
            checkTypecastSafety(node, p);
            checkTypecastRedundancy(node, p);
        }
        return super.visitTypeCast(node, p);
    }

    @Override
    public Void visitInstanceOf(InstanceOfTree node, Void p) {
        validateTypeOf(node.getType());
        return super.visitInstanceOf(node, p);
    }

    @Override
    public Void visitArrayAccess(ArrayAccessTree node, Void p) {
        Pair<Tree, AnnotatedTypeMirror> preAssCtxt = visitorState.getAssignmentContext();
        try {
            visitorState.setAssignmentContext(null);
            scan(node.getExpression(), p);
            scan(node.getIndex(), p);
        } finally {
            visitorState.setAssignmentContext(preAssCtxt);
        }
        return null;
    }

    // **********************************************************************
    // Helper methods to provide a single overriding point
    // **********************************************************************

    /**
     * Checks the validity of an assignment (or pseudo-assignment) from a value
     * to a variable and emits an error message (through the compiler's
     * messaging interface) if it is not valid.
     *
     * @param varTree the AST node for the variable
     * @param valueExp the AST node for the value
     * @param errorKey the error message to use if the check fails (must be a
     *        compiler message key, see {@link CompilerMessageKey})
     */
    protected void commonAssignmentCheck(Tree varTree, ExpressionTree valueExp, /*@CompilerMessageKey*/
            String errorKey) {
        AnnotatedTypeMirror var = getAnnotatedTypeOfLhs(varTree, valueExp);
        assert var != null : "no variable found for tree: " + varTree;
        checkAssignability(var, varTree);
        boolean isLocalVariableAssignment = false;
        if (varTree instanceof AssignmentTree) {
            Tree rhs = ((AssignmentTree) varTree).getVariable();
            isLocalVariableAssignment = rhs instanceof IdentifierTree
                    && !TreeUtils.isFieldAccess(rhs);
        }
        if (varTree instanceof VariableTree) {
            isLocalVariableAssignment = TreeUtils
                    .enclosingMethod(getCurrentPath()) != null;
        }
        commonAssignmentCheck(var, valueExp, errorKey,
                isLocalVariableAssignment);
    }

    protected AnnotatedTypeMirror getAnnotatedTypeOfLhs(Tree varTree, ExpressionTree valueTree) {
        return atypeFactory.getAnnotatedType(varTree);
    }

    /**
     * Checks the validity of an assignment (or pseudo-assignment) from a value
     * to a variable and emits an error message (through the compiler's
     * messaging interface) if it is not valid.
     *
     * @param varType the annotated type of the variable
     * @param valueExp the AST node for the value
     * @param errorKey the error message to use if the check fails (must be a
     *        compiler message key, see {@link CompilerMessageKey})
     * @param isLocalVariableAssignement
     *            Are we dealing with an assignment and is the lhs a local
     *            variable?
     */
    protected void commonAssignmentCheck(AnnotatedTypeMirror varType,
            ExpressionTree valueExp, /*@CompilerMessageKey*/ String errorKey,
            boolean isLocalVariableAssignement) {
        if (shouldSkipUses(valueExp))
            return;
        if (varType.getKind() == TypeKind.ARRAY
                && valueExp instanceof NewArrayTree
                && ((NewArrayTree) valueExp).getType() == null) {
            AnnotatedTypeMirror compType = ((AnnotatedArrayType) varType).getComponentType();
            NewArrayTree arrayTree = (NewArrayTree) valueExp;
            assert arrayTree.getInitializers() != null : "array initializers are not expected to be null in: " + valueExp;
            checkArrayInitialization(compType, arrayTree.getInitializers());
        }
        AnnotatedTypeMirror valueType = atypeFactory.getAnnotatedType(valueExp);
        assert valueType != null : "null type for expression: " + valueExp;
        commonAssignmentCheck(varType, valueType, valueExp, errorKey,
                isLocalVariableAssignement);
    }

    /**
     * Checks the validity of an assignment (or pseudo-assignment) from a value
     * to a variable and emits an error message (through the compiler's
     * messaging interface) if it is not valid.
     *
     * @param varType the annotated type of the variable
     * @param valueType the annotated type of the value
     * @param valueTree the location to use when reporting the error message
     * @param errorKey the error message to use if the check fails (must be a
     *        compiler message key, see {@link CompilerMessageKey})
     * @param isLocalVariableAssignement
     *            Are we dealing with an assigment and is the lhs a local
     *            variable?
     */
    protected void commonAssignmentCheck(AnnotatedTypeMirror varType,
            AnnotatedTypeMirror valueType, Tree valueTree, /*@CompilerMessageKey*/String errorKey,
            boolean isLocalVariableAssignement) {

        String valueTypeString = valueType.toString();
        String varTypeString = varType.toString();

        // If both types as strings are the same, try outputting
        // the type including also invisible qualifiers.
        // This usually means there is a mistake in type defaulting.
        // This code is therefore not covered by a test.
        if (valueTypeString.equals(varTypeString)) {
            valueTypeString = valueType.toString(true);
            varTypeString = varType.toString(true);
        }

        if (isLocalVariableAssignement && varType.getKind() == TypeKind.TYPEVAR
                && varType.getAnnotations().isEmpty()) {
            // If we have an unbound local variable that is a type variable,
            // then we allow the assignment.
            return;
        }

        if (options.containsKey("showchecks")) {
            long valuePos = positions.getStartPosition(root, valueTree);
            System.out.printf(
                    " %s (line %3d): %s %s%n     actual: %s %s%n   expected: %s %s%n",
                    "About to test whether actual is a subtype of expected",
                    (root.getLineMap() != null ? root.getLineMap().getLineNumber(valuePos) : -1),
                    valueTree.getKind(), valueTree,
                    valueType.getKind(), valueTypeString,
                    varType.getKind(), varTypeString);
        }

        boolean success = checker.getTypeHierarchy().isSubtype(valueType, varType);

        // TODO: integrate with subtype test.
        if (success) {
            for (Class<? extends Annotation> mono : checker.getSupportedMonotonicTypeQualifiers()) {
                if (valueType.hasAnnotation(mono)
                        && varType.hasAnnotation(mono)) {
                    checker.report(
                            Result.failure("monotonic.type.incompatible",
                                    mono.getCanonicalName(),
                                    mono.getCanonicalName(),
                                    valueType.toString()), valueTree);
                    return;
                }
            }
        }

        if (options.containsKey("showchecks")) {
            long valuePos = positions.getStartPosition(root, valueTree);
            System.out.printf(
                    " %s (line %3d): %s %s%n     actual: %s %s%n   expected: %s %s%n",
                    (success ? "success: actual is subtype of expected" : "FAILURE: actual is not subtype of expected"),
                    (root.getLineMap() != null ? root.getLineMap().getLineNumber(valuePos) : -1),
                    valueTree.getKind(), valueTree,
                    valueType.getKind(), valueTypeString,
                    varType.getKind(), varTypeString);
        }

        // Use an error key only if it's overridden by a checker.
        if (!success) {
            checker.report(Result.failure(errorKey,
                    valueTypeString, varTypeString), valueTree);
        }
    }

    protected void checkArrayInitialization(AnnotatedTypeMirror type,
            List<? extends ExpressionTree> initializers) {
        // TODO: set assignment context like for method arguments?
        // Also in AbstractFlow.
        for (ExpressionTree init : initializers)
            commonAssignmentCheck(type, init,
                    "array.initializer.type.incompatible", false);
    }

    /**
     * Checks that the annotations on the type arguments supplied to a type or a
     * method invocation are within the bounds of the type variables as
     * declared, and issues the "generic.argument.invalid" error if they are
     * not.
     *
     * @param toptree the tree for error reporting, only used for inferred type arguments
     * @param typevars the type variables from a class or method declaration
     * @param typeargs the type arguments from the type or method invocation
     * @param typeargTrees the type arguments as trees, used for error reporting
     */
    protected void checkTypeArguments(Tree toptree,
            List<? extends AnnotatedTypeVariable> typevars,
            List<? extends AnnotatedTypeMirror> typeargs,
            List<? extends Tree> typeargTrees) {

        // System.out.printf("BaseTypeVisitor.checkTypeArguments: %s, TVs: %s, TAs: %s, TATs: %s\n",
        //         toptree, typevars, typeargs, typeargTrees);

        // If there are no type variables, do nothing.
        if (typevars.isEmpty())
            return;

        assert typevars.size() == typeargs.size() :
            "BaseTypeVisitor.checkTypeArguments: mismatch between type arguments: " +
            typeargs + " and type variables" + typevars;

        Iterator<? extends AnnotatedTypeVariable> varIter = typevars.iterator();
        Iterator<? extends AnnotatedTypeMirror> argIter = typeargs.iterator();

        while (varIter.hasNext()) {

            AnnotatedTypeVariable typeVar = varIter.next();
            AnnotatedTypeMirror typearg = argIter.next();

            // TODO skip wildcards for now to prevent a crash
            if (typearg.getKind() == TypeKind.WILDCARD)
                continue;

            if (typeVar.getEffectiveUpperBound() != null) {
                if (typeargTrees == null || typeargTrees.isEmpty()) {
                    // The type arguments were inferred and we mark the whole method.
                    // The inference fails if we provide invalid arguments,
                    // therefore issue an error for the arguments.
                    // I hope this is less confusing for users.
                    commonAssignmentCheck(typeVar.getEffectiveUpperBound(),
                            typearg, toptree,
                            "type.argument.type.incompatible", false);
                } else {
                    commonAssignmentCheck(typeVar.getEffectiveUpperBound(), typearg,
                            typeargTrees.get(typeargs.indexOf(typearg)),
                            "type.argument.type.incompatible", false);
                }
            }

            // Should we compare lower bounds instead of the annotations on the
            // type variables?
            if (!typeVar.getAnnotations().isEmpty()) {
                if (!typearg.getEffectiveAnnotations().equals(typeVar.getEffectiveAnnotations())) {
                    if (typeargTrees == null || typeargTrees.isEmpty()) {
                        // The type arguments were inferred and we mark the whole method.
                        checker.report(Result.failure("type.argument.type.incompatible",
                                typearg, typeVar),
                                toptree);
                    } else {
                        checker.report(Result.failure("type.argument.type.incompatible",
                                typearg, typeVar),
                                typeargTrees.get(typeargs.indexOf(typearg)));
                    }
                }
            }

        }
    }

    /**
     * Tests whether the method can be invoked using the receiver of the 'node'
     * method invocation, and issues a "method.invocation.invalid" if the
     * invocation is invalid.
     *
     * This implementation tests whether the receiver in the method invocation
     * is a subtype of the method receiver type.
     *
     * @param method    the type of the invoked method
     * @param node      the method invocation node
     */
    protected void checkMethodInvocability(AnnotatedExecutableType method,
            MethodInvocationTree node) {
        AnnotatedTypeMirror methodReceiver = method.getReceiverType().getErased();
        AnnotatedTypeMirror treeReceiver = methodReceiver.getCopy(false);
        AnnotatedTypeMirror rcv = atypeFactory.getReceiverType(node);
        treeReceiver.addAnnotations(rcv.getEffectiveAnnotations());

        if (!checker.getTypeHierarchy().isSubtype(treeReceiver, methodReceiver)) {
            checker.report(Result.failure("method.invocation.invalid",
                TreeUtils.elementFromUse(node),
                treeReceiver.toString(), methodReceiver.toString()), node);
        }
    }

    protected boolean checkConstructorInvocation(AnnotatedDeclaredType dt,
            AnnotatedExecutableType constructor, Tree src) {
        AnnotatedDeclaredType receiver = constructor.getReceiverType();
        boolean b = checker.getTypeHierarchy().isSubtype(dt, receiver) ||
                checker.getTypeHierarchy().isSubtype(receiver, dt);

        if (!b) {
            checker.report(Result.failure("constructor.invocation.invalid",
                    constructor.toString(), dt, receiver), src);
        }
        return b;
    }

    /**
     * A helper method to check that each passed argument is a subtype of the
     * corresponding required argument, and issues "argument.invalid" error
     * for each passed argument that not a subtype of the required one.
     *
     * Note this method requires the lists to have the same length, as it
     * does not handle cases like var args.
     *
     * @param requiredArgs  the required types
     * @param passedArgs    the expressions passed to the corresponding types
     */
    protected void checkArguments(List<? extends AnnotatedTypeMirror> requiredArgs,
            List<? extends ExpressionTree> passedArgs) {
        assert requiredArgs.size() == passedArgs.size() : "mismatch between required args (" + requiredArgs +
                ") and passed args (" + passedArgs + ")";

        Pair<Tree, AnnotatedTypeMirror> preAssCtxt = visitorState.getAssignmentContext();
        try {
            for (int i = 0; i < requiredArgs.size(); ++i) {
                visitorState.setAssignmentContext(Pair.<Tree, AnnotatedTypeMirror>of((Tree) null, (AnnotatedTypeMirror) requiredArgs.get(i)));
                commonAssignmentCheck(requiredArgs.get(i), passedArgs.get(i),
                        "argument.type.incompatible", false);
                // Also descend into the argument within the correct assignment
                // context.
                scan(passedArgs.get(i), null);
            }
        } finally {
            visitorState.setAssignmentContext(preAssCtxt);
        }
    }

    /**
     * Checks that an overriding method's return type, parameter types, and
     * receiver type are correct with respect to the annotations on the
     * overridden method's return type, parameter types, and receiver type.
     *
     * <p>
     * Furthermore, any contracts on the method must satisfy behavioral
     * subtyping, that is, postconditions must be at least as strong as the
     * postcondition on the superclass, and preconditions must be at most as
     * strong as the condition on the superclass.
     *
     * <p>
     * This method returns the result of the check, but also emits error
     * messages as a side effect.
     *
     * @param overriderTree
     *            the AST node of the overriding method
     * @param enclosingType
     *            the declared type enclosing the overrider method
     * @param overridden
     *            the type of the overridden method
     * @param overriddenType
     *            the declared type enclosing the overridden method
     * @param p
     *            an optional parameter (as supplied to visitor methods)
     * @return true if the override check passed, false otherwise
     */
    protected boolean checkOverride(MethodTree overriderTree,
            AnnotatedDeclaredType enclosingType,
            AnnotatedExecutableType overridden,
            AnnotatedDeclaredType overriddenType,
            Void p) {

        if (checker.shouldSkipUses(overriddenType.getElement())) {
            return true;
        }

        // Get the type of the overriding method.
        AnnotatedExecutableType overrider =
            atypeFactory.getAnnotatedType(overriderTree);

        boolean result = true;

        if (overrider.getTypeVariables().isEmpty()
                && !overridden.getTypeVariables().isEmpty()) {
            overridden = overridden.getErased();
        }
        String overriderMeth = overrider.toString();
        String overriderTyp = enclosingType.getUnderlyingType().asElement().toString();
        String overriddenMeth = overridden.toString();
        String overriddenTyp = overriddenType.getUnderlyingType().asElement().toString();

        // Check the return value.
        if ((overrider.getReturnType().getKind() != TypeKind.VOID)) {
            boolean success = checker.getTypeHierarchy().isSubtype(overrider.getReturnType(),
                    overridden.getReturnType());
            if (options.containsKey("showchecks")) {
                long valuePos = positions.getStartPosition(root, overriderTree.getReturnType());
                System.out.printf(
                        " %s (line %3d):%n     overrider: %s %s (return type %s)%n   overridden: %s %s (return type %s)%n",
                        (success ? "success: overriding return type is subtype of overridden" : "FAILURE: overriding return type is not subtype of overridden"),
                        (root.getLineMap() != null ? root.getLineMap().getLineNumber(valuePos) : -1),
                        overriderMeth, overriderTyp, overrider.getReturnType().toString(),
                        overriddenMeth, overriddenTyp, overridden.getReturnType().toString());
            }
            if (!success) {
                checker.report(Result.failure("override.return.invalid",
                        overriderMeth, overriderTyp,
                        overriddenMeth, overriddenTyp,
                        overrider.getReturnType().toString(),
                        overridden.getReturnType().toString()),
                        overriderTree.getReturnType());
                // emit error message
                result = false;
            }
        }

        // Check parameter values. (FIXME varargs)
        List<AnnotatedTypeMirror> overriderParams =
            overrider.getParameterTypes();
        List<AnnotatedTypeMirror> overriddenParams =
            overridden.getParameterTypes();
        for (int i = 0; i < overriderParams.size(); ++i) {
            boolean success = checker.getTypeHierarchy().isSubtype(overriddenParams.get(i), overriderParams.get(i));
            if (options.containsKey("showchecks")) {
                long valuePos = positions.getStartPosition(root, overriderTree.getParameters().get(i));
                System.out.printf(
                        " %s (line %3d):%n     overrider: %s %s (parameter %d type %s)%n   overridden: %s %s (parameter %d type %s)%n",
                        (success ? "success: overridden parameter type is subtype of overriding" : "FAILURE: overridden parameter type is not subtype of overriding"),
                        (root.getLineMap() != null ? root.getLineMap().getLineNumber(valuePos) : -1),
                        overriderMeth, overriderTyp, i, overriderParams.get(i).toString(),
                        overriddenMeth, overriddenTyp, i, overriddenParams.get(i).toString());
            }
            if (!success) {
                checker.report(Result.failure("override.param.invalid",
                        overriderMeth, overriderTyp,
                        overriddenMeth, overriddenTyp,
                        overriderParams.get(i).toString(),
                        overriddenParams.get(i).toString()),
                               overriderTree.getParameters().get(i));
                // emit error message
                result = false;
            }
        }

        // Check the receiver type.
        // isSubtype() requires its arguments to be actual subtypes with
        // respect to JLS, but overrider receiver is not a subtype of the
        // overridden receiver.  Hence copying the annotations.
        // TODO: this will need to be improved for generic receivers.
        AnnotatedTypeMirror overriddenReceiver =
            overrider.getReceiverType().getErased().getCopy(false);
        overriddenReceiver.addAnnotations(overridden.getReceiverType().getAnnotations());
        if (!checker.getTypeHierarchy().isSubtype(overriddenReceiver,
                overrider.getReceiverType().getErased())) {
            checker.report(Result.failure("override.receiver.invalid",
                    overriderMeth, overriderTyp, overriddenMeth, overriddenTyp,
                    overrider.getReceiverType(),
                    overridden.getReceiverType()),
                    overriderTree);
            result = false;
        }

        // Check postconditions
        ContractsUtils contracts = ContractsUtils.getInstance(atypeFactory);
        Set<Pair<String, String>> superPost = contracts
                .getPostconditions(overridden.getElement());
        Set<Pair<String, String>> subPost = contracts
                .getPostconditions(overrider.getElement());
        Set<Pair<Receiver, AnnotationMirror>> superPost2 = resolveContracts(superPost, overridden);
        Set<Pair<Receiver, AnnotationMirror>> subPost2 = resolveContracts(subPost, overrider);
        checkContractsSubset(superPost2, subPost2, "contracts.postcondition.override.invalid");

        // Check preconditions
        Set<Pair<String, String>> superPre = contracts
                .getPreconditions(overridden.getElement());
        Set<Pair<String, String>> subPre = contracts.getPreconditions(overrider
                .getElement());
        Set<Pair<Receiver, AnnotationMirror>> superPre2 = resolveContracts(superPre, overridden);
        Set<Pair<Receiver, AnnotationMirror>> subPre2 = resolveContracts(subPre, overrider);
        checkContractsSubset(subPre2, superPre2, "contracts.precondition.override.invalid");

        // Check conditional postconditions
        Set<Pair<String, Pair<Boolean, String>>> superCPost = contracts
                .getConditionalPostconditions(overridden.getElement());
        Set<Pair<String, Pair<Boolean, String>>> subCPost = contracts
                .getConditionalPostconditions(overrider.getElement());
        // consider only 'true' postconditions
        Set<Pair<String, String>> superCPostTrue = filterConditionalPostconditions(
                superCPost, true);
        Set<Pair<String, String>> subCPostTrue = filterConditionalPostconditions(
                subCPost, true);
        Set<Pair<Receiver, AnnotationMirror>> superCPostTrue2 = resolveContracts(
                superCPostTrue, overridden);
        Set<Pair<Receiver, AnnotationMirror>> subCPostTrue2 = resolveContracts(
                subCPostTrue, overrider);
        checkContractsSubset(superCPostTrue2, subCPostTrue2,
                "contracts.conditional.postcondition.true.override.invalid");
        Set<Pair<String, String>> superCPostFalse = filterConditionalPostconditions(
                superCPost, true);
        Set<Pair<String, String>> subCPostFalse = filterConditionalPostconditions(
                subCPost, true);
        Set<Pair<Receiver, AnnotationMirror>> superCPostFalse2 = resolveContracts(
                superCPostFalse, overridden);
        Set<Pair<Receiver, AnnotationMirror>> subCPostFalse2 = resolveContracts(
                subCPostFalse, overrider);
        checkContractsSubset(superCPostFalse2, subCPostFalse2,
                "contracts.conditional.postcondition.false.override.invalid");

        return result;
    }

    /**
     * Filters the set of conditional postconditions to return only those with
     * {@code result=true}.
     */
    private <T, S> Set<Pair<T, S>> filterConditionalPostconditions(
            Set<Pair<T, Pair<Boolean, S>>> conditionalPostconditions, boolean b) {
        Set<Pair<T, S>> result = new HashSet<>();
        for (Pair<T, Pair<Boolean, S>> p : conditionalPostconditions) {
            if (p.second.first == b) {
                result.add(Pair.of(p.first, p.second.second));
            }
        }
        return result;
    }

    /**
     * Checks that {@code mustSubset} is a subset of {@code set} in the
     * following sense: For every expression in {@code mustSubset} there must be the
     * same expression in {@code set}, with the same (or a stronger) annotation.
     */
    private void checkContractsSubset(Set<Pair<Receiver, AnnotationMirror>> mustSubset,
            Set<Pair<Receiver, AnnotationMirror>> set, /*@CompilerMessageKey*/ String messageKey) {
        for (Pair<Receiver, AnnotationMirror> a : mustSubset) {
            boolean found = false;

            for (Pair<Receiver, AnnotationMirror> b : set) {
                // are we looking at a contract of the same receiver?
                if (a.first.equals(b.first)) {
                    // check subtyping relationship of annotations
                    QualifierHierarchy qualifierHierarchy = checker
                            .getQualifierHierarchy();
                    if (qualifierHierarchy.isSubtype(a.second, b.second)) {
                        found = true;
                        break;
                    }
                }
            }

            if (!found) {
                MethodTree method = visitorState.getMethodTree();
                checker.report(Result.failure(messageKey, a.first, method
                        .getName().toString()), method);
            }
        }
    }

    /**
     * Takes a set of contracts identified by their expression and annotation
     * strings and resolves them to the correct {@link Receiver} and
     * {@link AnnotationMirror}.
     * @param method
     */
    private Set<Pair<Receiver, AnnotationMirror>> resolveContracts(
            Set<Pair<String, String>> contractSet, AnnotatedExecutableType method) {
        Set<Pair<Receiver, AnnotationMirror>> result = new HashSet<>();
        MethodTree methodTree = visitorState.getMethodTree();
        TreePath path = atypeFactory.getPath(methodTree);
        FlowExpressionContext flowExprContext = null;
        for (Pair<String, String> p : contractSet) {
            String expression = p.first;
            AnnotationMirror annotation = AnnotationUtils.fromName(
                    atypeFactory.getElementUtils(), p.second);

            // Only check if the postcondition concerns this checker
            if (!atypeFactory.getChecker().isSupportedAnnotation(annotation)) {
                continue;
            }
            if (flowExprContext == null) {
                flowExprContext = FlowExpressionParseUtil
                        .buildFlowExprContextForDeclaration(methodTree, method
                                .getReceiverType().getUnderlyingType(),
                                atypeFactory);
            }

            try {
                // TODO: currently, these expressions are parsed many times.
                // this could
                // be optimized to store the result the first time.
                // (same for other annotations)
                FlowExpressions.Receiver expr = FlowExpressionParseUtil.parse(
                        expression, flowExprContext, path);
                result.add(Pair.of(expr, annotation));
            } catch (FlowExpressionParseException e) {
                // errors are reported elsewhere + ignore this contract
            }
        }
        return result;
    }

    /**
     * Tests, for a re-assignment, whether the variable is assignable or not. If
     * not, it emits an assignability.invalid error.
     *
     * @param varType   the type of the variable being re-assigned
     * @param varTree   the tree used to access the variable in the assignment
     */
    protected void checkAssignability(AnnotatedTypeMirror varType, Tree varTree) {
        if (TreeUtils.isExpressionTree(varTree)) {
            AnnotatedTypeMirror rcvType = atypeFactory.getReceiverType((ExpressionTree) varTree);
            if(!isAssignable(varType, rcvType, varTree)) {
                checker.report(Result.failure("assignability.invalid",
                            InternalUtils.symbol(varTree),
                            rcvType),
                        varTree);
            }
        }
    }

    /**
     * Tests whether the variable accessed is an assignable variable or not,
     * given the current scope
     *
     * TODO: document which parameters are nullable; e.g. receiverType is null in
     * many cases, e.g. local variables.
     *
     * @param varType   the annotated variable type
     * @param variable  tree used to access the variable
     * @return  true iff variable is assignable in the current scope
     */
    protected boolean isAssignable(AnnotatedTypeMirror varType,
            AnnotatedTypeMirror receiverType, Tree variable) {
        return true;
    }

    protected MemberSelectTree enclosingMemberSelect() {
        TreePath path = this.getCurrentPath();
        assert path.getLeaf().getKind() == Tree.Kind.IDENTIFIER :
            "expected identifier, found: " + path.getLeaf();
        if (path.getParentPath().getLeaf().getKind() == Tree.Kind.MEMBER_SELECT)
            return (MemberSelectTree) path.getParentPath().getLeaf();
        else
            return null;
    }

    protected Tree enclosingStatement(Tree tree) {
        TreePath path = this.getCurrentPath();
        while (path != null && path.getLeaf() != tree)
            path = path.getParentPath();

        if (path != null)
            return path.getParentPath().getLeaf();
        else
            return null;
    }

    @Override
    public Void visitIdentifier(IdentifierTree node, Void p) {
        checkAccess(node, p);
        return super.visitIdentifier(node, p);
    }

    protected void checkAccess(IdentifierTree node, Void p) {
        MemberSelectTree memberSel = enclosingMemberSelect();
        ExpressionTree tree;
        Element elem;

        if (memberSel == null) {
            tree = node;
            elem = TreeUtils.elementFromUse(node);
        } else {
            tree = memberSel;
            elem = TreeUtils.elementFromUse(memberSel);
        }

        if (elem == null || !elem.getKind().isField())
            return;

        AnnotatedTypeMirror receiver = atypeFactory.getReceiverType(tree);

        if (!isAccessAllowed(elem, receiver, tree)) {
            checker.report(Result.failure("unallowed.access", elem, receiver), node);
        }
    }

    protected boolean isAccessAllowed(Element field, AnnotatedTypeMirror receiver, ExpressionTree accessTree) {
        AnnotationMirror unused = atypeFactory.getDeclAnnotation(field, Unused.class);
        if (unused == null)
            return true;

        Name when = AnnotationUtils.getElementValueClassName(unused, "when", false);
        if (receiver.getAnnotation(when) == null)
            return true;

        Tree tree = this.enclosingStatement(accessTree);

        // assigning unused to null is OK
        return (tree != null
                && tree.getKind() == Tree.Kind.ASSIGNMENT
                && ((AssignmentTree)tree).getVariable() == accessTree
                && ((AssignmentTree)tree).getExpression().getKind() == Tree.Kind.NULL_LITERAL);
    }

    /**
     * Tests that the qualifiers present on the useType are valid qualifiers,
     * given the qualifiers on the declaration of the type, declarationType.
     *
     * <p>
     *
     * The check is shallow, as it does not descend into generic or array
     * types (i.e. only performing the validity check on the raw type or
     * outermost array dimension).  {@link BaseTypeVisitor#validateTypeOf(Tree)}
     * would call this for each type argument or array dimension separately.
     *
     * <p>
     *
     * For instance, in the IGJ type system, a {@code @Mutable} is an invalid
     * qualifier for {@link String}, as {@link String} is declared as
     * {@code @Immutable String}.
     *
     * <p>
     *
     * In most cases, {@code useType} simply needs to be a subtype of
     * {@code declarationType}, but there are exceptions.  In IGJ, a variable may be
     * declared {@code @ReadOnly String}, even though {@link String} is
     * {@code @Immutable String};  {@link ReadOnly} is not a subtype of
     * {@link Immutable}.
     *
     * @param declarationType  the type of the class (TypeElement)
     * @param useType   the use of the class (instance type)
     * @return  if the useType is a valid use of elemType
     */
    public boolean isValidUse(AnnotatedDeclaredType declarationType,
            AnnotatedDeclaredType useType) {
        return checker.getTypeHierarchy().isSubtype(useType.getErased(), declarationType.getErased());
    }

    /**
     * Tests that the qualifiers present on the primitive type are valid.
     *
     * The default implementation always returns true.
     * Subclasses should override this method to limit what annotations are
     * allowed on primitive types.
     */
    public boolean isValidUse(AnnotatedPrimitiveType type) {
        return true;
    }

    /**
     * Tests that the qualifiers present on the array type are valid.
     * This method will be invoked for each array level independently, i.e. this
     * method only needs to check the top-level qualifiers of an array.
     *
     * The default implementation always returns true.
     * Subclasses should override this method to limit what annotations are
     * allowed on array types.
     */
    public boolean isValidUse(AnnotatedArrayType type) {
        return true;
    }

    /**
     * Tests whether the tree expressed by the passed type tree is a valid type,
     * and emits an error if that is not the case (e.g. '@Mutable String').
     *
     * @param tree  the AST type supplied by the user
     */
    public boolean validateTypeOf(Tree tree) {
        AnnotatedTypeMirror type;
        // It's quite annoying that there is no TypeTree
        switch (tree.getKind()) {
        case PRIMITIVE_TYPE:
        case PARAMETERIZED_TYPE:
        case TYPE_PARAMETER:
        case ARRAY_TYPE:
        case UNBOUNDED_WILDCARD:
        case EXTENDS_WILDCARD:
        case SUPER_WILDCARD:
        case ANNOTATED_TYPE:
            type = atypeFactory.getAnnotatedTypeFromTypeTree(tree);
            break;
        default:
            type = atypeFactory.getAnnotatedType(tree);
        }

<<<<<<< HEAD
        typeValidator.isValid = true;
=======
        // basic consistency checks
        if (!AnnotatedTypes.isValidType(checker.getQualifierHierarchy(),
                type)) {
            checker.report(
                    Result.failure("type.invalid", type.getAnnotations(),
                            type.toString()), tree);
            return false;
        }

        // more checks (also specific to checker, potentially)
>>>>>>> 580144d5
        typeValidator.visit(type, tree);
        return typeValidator.isValid;
    }

    // This is a test to ensure that all types are valid
    protected final TypeValidator typeValidator = createTypeValidator();

    protected TypeValidator createTypeValidator() {
        return new TypeValidator();
    }

    protected class TypeValidator extends AnnotatedTypeScanner<Void, Tree> {
        public boolean isValid = true;
        protected void reportValidityResult(final String errorType, final AnnotatedTypeMirror type, final Tree p) {
            checker.report(Result.failure(errorType,
                    type.getAnnotations(), type.toString()), p);
            isValid = false;
        }

        protected void reportError(final AnnotatedTypeMirror type, final Tree p) {
            reportValidityResult("type.invalid", type, p);
        }

        @Override
        public Void visitDeclared(AnnotatedDeclaredType type, Tree tree) {
            if (checker.shouldSkipUses(type.getElement()))
                return super.visitDeclared(type, tree);

            {
                // Ensure that type use is a subtype of the element type
                // isValidUse determines the erasure of the types.
                AnnotatedDeclaredType elemType = (AnnotatedDeclaredType)
                        atypeFactory.getAnnotatedType(
                                type.getUnderlyingType().asElement());

                if (!isValidUse(elemType, type)) {
                    reportError(type, tree);
                }
            }

            // System.out.println("Type: " + type);
            // System.out.println("Tree: " + tree);
            // System.out.println("Tree kind: " + tree.getKind());

            /* Try to reconstruct the ParameterizedTypeTree from the given tree.
             * TODO: there has to be a nicer way to do this...
             */
            Pair<ParameterizedTypeTree, AnnotatedDeclaredType> p = extractParameterizedTypeTree(tree, type);
            ParameterizedTypeTree typeargtree = p.first;
            type = p.second;

            if (typeargtree != null) {
                // We have a ParameterizedTypeTree -> visit it.

                visitParameterizedType(type, typeargtree);

                /* Instead of calling super with the unchanged "tree", adapt the second
                 * argument to be the corresponding type argument tree.
                 * This ensures that the first and second parameter to this method always correspond.
                 * visitDeclared is the only method that had this problem.
                 */
                List<? extends AnnotatedTypeMirror> tatypes = type.getTypeArguments();

                if (tatypes == null)
                    return null;

                // May be zero for a "diamond" (inferred type args in constructor invocation).
                int numTypeArgs = typeargtree.getTypeArguments().size();
                if (numTypeArgs != 0) {
                    // TODO: this should be an equality, but in
                    // http://buffalo.cs.washington.edu:8080/job/jdk6-daikon-typecheck/2061/console
                    // it failed with:
                    // daikon/Debug.java; message: size mismatch for type arguments: @NonNull Object and Class<?>
                    // but I didn't manage to reduce it to a test case.
                    assert tatypes.size() <= numTypeArgs : "size mismatch for type arguments: " + type +
                            " and " + typeargtree;

                    for (int i=0; i < tatypes.size(); ++i) {
                        scan(tatypes.get(i), typeargtree.getTypeArguments().get(i));
                    }
                }

                return null;

                // Don't call the super version, because it creates a mismatch between
                // the first and second parameters.
                // return super.visitDeclared(type, tree);
            }

            return super.visitDeclared(type, tree);
        }

        private Pair<ParameterizedTypeTree, AnnotatedDeclaredType>
        extractParameterizedTypeTree(Tree tree, AnnotatedDeclaredType type) {
            ParameterizedTypeTree typeargtree = null;

            switch (tree.getKind()) {
            case VARIABLE:
                Tree lt = ((VariableTree) tree).getType();
                if (lt instanceof ParameterizedTypeTree) {
                    typeargtree = (ParameterizedTypeTree) lt;
                } else {
                    // System.out.println("Found a: " + lt);
                }
                break;
            case PARAMETERIZED_TYPE:
                typeargtree = (ParameterizedTypeTree) tree;
                break;
            case NEW_CLASS:
                NewClassTree nct = (NewClassTree) tree;
                ExpressionTree nctid = nct.getIdentifier();
                if (nctid.getKind() == Tree.Kind.PARAMETERIZED_TYPE) {
                    typeargtree = (ParameterizedTypeTree) nctid;
                    /*
                     * This is quite tricky... for anonymous class instantiations,
                     * the type at this point has no type arguments.
                     * By doing the following, we get the type arguments again.
                     */
                    type = (AnnotatedDeclaredType) atypeFactory.getAnnotatedType(typeargtree);
                }
                break;
            case ANNOTATED_TYPE:
                AnnotatedTypeTree tr = (AnnotatedTypeTree) tree;
                ExpressionTree undtr = tr.getUnderlyingType();
                if (undtr instanceof ParameterizedTypeTree) {
                    typeargtree = (ParameterizedTypeTree) undtr;
                } else if (undtr instanceof IdentifierTree) {
                    // @Something D -> Nothing to do
                } else {
                    // TODO: add more test cases to ensure that nested types are handled correctly,
                    // e.g. @Nullable() List<@Nullable Object>[][]
                    Pair<ParameterizedTypeTree, AnnotatedDeclaredType> p = extractParameterizedTypeTree(undtr, type);
                    typeargtree = p.first;
                    type = p.second;
                }
                break;
            case IDENTIFIER:
            case ARRAY_TYPE:
            case NEW_ARRAY:
            case MEMBER_SELECT:
            case UNBOUNDED_WILDCARD:
            case EXTENDS_WILDCARD:
            case SUPER_WILDCARD:
            case TYPE_PARAMETER:
                // Nothing to do.
                // System.out.println("Found a: " + (tree instanceof ParameterizedTypeTree));
                break;
            default:
                System.err.printf("TypeValidator.visitDeclared unhandled tree: %s of kind %s\n", tree, tree.getKind());
            }

            return Pair.of(typeargtree, type);
        }

        @Override
        public Void visitPrimitive(AnnotatedPrimitiveType type, Tree tree) {
            if (checker.shouldSkipUses(type.getElement()))
                return super.visitPrimitive(type, tree);

            if (!isValidUse(type)) {
                reportError(type, tree);
            }

            return super.visitPrimitive(type, tree);
        }

        @Override
        public Void visitArray(AnnotatedArrayType type, Tree tree) {
            if (checker.shouldSkipUses(type.getElement()))
                return super.visitArray(type, tree);

            if (!isValidUse(type)) {
                reportError(type, tree);
            }

            return super.visitArray(type, tree);
        }

        /**
         * Checks that the annotations on the type arguments supplied to a
         * type or a method invocation are within the bounds of the type
         * variables as declared, and issues the "generic.argument.invalid"
         * error if they are not.
         *
         * This method used to be visitParameterizedType, which incorrectly
         * handles the main annotation on generic types.
         */
        protected Void visitParameterizedType(AnnotatedDeclaredType type, ParameterizedTypeTree tree) {
            // System.out.printf("TypeValidator.visitParameterizedType: type: %s, tree: %s\n", type, tree);

            if (TreeUtils.isDiamondTree(tree))
                return null;

            final TypeElement element = (TypeElement) type.getUnderlyingType().asElement();
            if (checker.shouldSkipUses(element))
                return null;

            List<AnnotatedTypeVariable> typevars = atypeFactory.typeVariablesFromUse(type, element);

            checkTypeArguments(tree, typevars, type.getTypeArguments(), tree.getTypeArguments());

            return null;
        }

        @Override
        public Void visitTypeVariable(AnnotatedTypeVariable type, Tree tree) {
            if (visitedNodes.containsKey(type)) {
                return visitedNodes.get(type);
            }
            visitedNodes.put(type, null);

            // Keep in sync with visitWildcard
            Set<AnnotationMirror> onVar = type.getAnnotations();
            if (!onVar.isEmpty()) {
                // System.out.printf("BaseTypeVisitor.TypeValidator.visitTypeVariable(type: %s, tree: %s)%n",
                //         type, tree);

                // TODO: the following check should not be necessary, once we are able to
                // recurse on type parameters in AnnotatedTypes.isValidType (see todo there).
                {
                    // Check whether multiple qualifiers from the same hierarchy appear.
                    Set<AnnotationMirror> seenTops = AnnotationUtils.createAnnotationSet();
                    for (AnnotationMirror aOnVar : onVar) {
                        AnnotationMirror top = checker.getQualifierHierarchy().getTopAnnotation(aOnVar);
                        if (seenTops.contains(top)) {
                            this.reportError(type, tree);
                        }
                        seenTops.add(top);
                    }
                }

                // TODO: because of the way AnnotatedTypeMirror fixes up the bounds,
                // i.e. an annotation on the type variable always replaces a corresponding
                // annotation in the bound, some of these checks are not actually meaningful.
                if (type.getUpperBoundField() != null) {
                    AnnotatedTypeMirror upper = type.getUpperBoundField();
                    for (AnnotationMirror aOnVar : onVar) {
                        if (upper.isAnnotatedInHierarchy(aOnVar) &&
                                !checker.getQualifierHierarchy().isSubtype(aOnVar, upper.getAnnotationInHierarchy(aOnVar))) {
                            this.reportError(type, tree);
                        }
                    }
                    upper.replaceAnnotations(onVar);
                }

                if (type.getLowerBoundField() != null) {
                    AnnotatedTypeMirror lower = type.getLowerBoundField();
                    for (AnnotationMirror aOnVar : onVar) {
                        if (lower.isAnnotatedInHierarchy(aOnVar) &&
                            !checker.getQualifierHierarchy().isSubtype(lower.getAnnotationInHierarchy(aOnVar), aOnVar)) {
                            this.reportError(type, tree);
                        }
                    }
                    lower.replaceAnnotations(onVar);
                }
            }

            return super.visitTypeVariable(type, tree);
        }

        @Override
        public Void visitWildcard(AnnotatedWildcardType type, Tree tree) {
            if (visitedNodes.containsKey(type)) {
                return visitedNodes.get(type);
            }
            visitedNodes.put(type, null);

            // Keep in sync with visitTypeVariable
            Set<AnnotationMirror> onVar = type.getAnnotations();
            if (!onVar.isEmpty()) {
                // System.out.printf("BaseTypeVisitor.TypeValidator.visitWildcard(type: %s, tree: %s)",
                //         type, tree);

                // TODO: the following check should not be necessary, once we are able to
                // recurse on type parameters in AnnotatedTypes.isValidType (see todo there).
                {
                    // Check whether multiple qualifiers from the same hierarchy appear.
                    Set<AnnotationMirror> seenTops = AnnotationUtils.createAnnotationSet();
                    for (AnnotationMirror aOnVar : onVar) {
                        AnnotationMirror top = checker.getQualifierHierarchy().getTopAnnotation(aOnVar);
                        if (seenTops.contains(top)) {
                            this.reportError(type, tree);
                        }
                        seenTops.add(top);
                    }
                }

                if (type.getExtendsBoundField() != null) {
                    AnnotatedTypeMirror upper = type.getExtendsBoundField();
                    for (AnnotationMirror aOnVar : onVar) {
                        if (upper.isAnnotatedInHierarchy(aOnVar) &&
                                !checker.getQualifierHierarchy().isSubtype(aOnVar, upper.getAnnotationInHierarchy(aOnVar))) {
                            this.reportError(type, tree);
                        }
                    }
                    upper.replaceAnnotations(onVar);
                }

                if (type.getSuperBoundField() != null) {
                    AnnotatedTypeMirror lower = type.getSuperBoundField();
                    for (AnnotationMirror aOnVar : onVar) {
                        if (lower.isAnnotatedInHierarchy(aOnVar) &&
                            !checker.getQualifierHierarchy().isSubtype(lower.getAnnotationInHierarchy(aOnVar), aOnVar)) {
                            this.reportError(type, tree);
                        }
                    }
                    lower.replaceAnnotations(onVar);
                }

            }
            return super.visitWildcard(type, tree);
        }
    }

    // **********************************************************************
    // Random helper methods
    // **********************************************************************

    /**
     * Tests whether the expression should not be checked because of the tree
     * referring to unannotated classes, as specified in
     * the {@code checker.skipUses} property.
     *
     * It returns true if exprTree is a method invocation or a field access
     * to a class whose qualified name matches @{link checker.skipUses}
     * expression.
     *
     * @param exprTree  any expression tree
     * @return true if checker should not test exprTree
     */
    protected final boolean shouldSkipUses(ExpressionTree exprTree) {
        // System.out.printf("shouldSkipUses: %s: %s%n", exprTree.getClass(), exprTree);

        // This special case for ConditionalExpressionTree seems wrong, so
        // I commented it out.  It will skip expressions that should be
        // checked, just because they are lexically near expressions that
        // should be skipped.  Presumably it's because conditionals do some
        // type inference, but if so, this is the wrong way to fix the
        // problem. -MDE
        // if (exprTree instanceof ConditionalExpressionTree) {
        //     ConditionalExpressionTree condTree =
        //         (ConditionalExpressionTree)exprTree;
        //     return (shouldSkipUses(condTree.getTrueExpression()) ||
        //             shouldSkipUses(condTree.getFalseExpression()));
        // }

        Element elm = InternalUtils.symbol(exprTree);
        return checker.shouldSkipUses(elm);
    }

    // **********************************************************************
    // Overriding to avoid visit part of the tree
    // **********************************************************************

    /**
     * Override Compilation Unit so we won't visit package names or imports
     */
    @Override
    public Void visitCompilationUnit(CompilationUnitTree node, Void p) {
        Void r = scan(node.getPackageAnnotations(), p);
        // r = reduce(scan(node.getPackageName(), p), r);
        // r = reduce(scan(node.getImports(), p), r);
        r = reduce(scan(node.getTypeDecls(), p), r);
        return r;
    }

    // **********************************************************************
    // Check that the annotated JDK is being used.
    // **********************************************************************

    private static boolean checkedJDK = false;

    // Not all subclasses call this -- only those that have an annotated JDK.
    /** Warn if the annotated JDK is not being used. */
    protected void checkForAnnotatedJdk() {
        if (checkedJDK) {
            return;
        }
        checkedJDK = true;
        if (options.containsKey("nocheckjdk")) {
            return;
        }
        TypeElement objectTE = elements.getTypeElement("java.lang.Object");
        List<? extends Element> members = elements.getAllMembers(objectTE);

        for (Element member : members) {
            if (member.toString().equals("equals(java.lang.Object)")) {
                ExecutableElement m = (ExecutableElement) member;
                // The Nullness JDK serves as a proxy for all annotated
                // JDKs.  (In part because of problems with
                // IGJAnnotatedTypeFactory.postAsMemberOf that make it hard
                // to directly check for the IGJ annotated JDK.)

                // Note that we cannot use the AnnotatedTypeMirrors from the
                // Checker Framework, because those only return the annotations
                // that are used by the current checker.
                // That is, if this code is executed by something other than the
                // Nullness Checker, we would not find the annotations.
                // Therefore, we go to the Element and get all annotations on
                // the parameter.

                // TODO: doing types.typeAnnotationOf(m.getParameters().get(0).asType(), Nullable.class)
                // or types.typeAnnotationsOf(m.asType())
                // does not work any more. It should.

                boolean foundNN = false;
                for (com.sun.tools.javac.code.Attribute.TypeCompound tc :
                        ((com.sun.tools.javac.code.Symbol)m).getTypeAnnotationMirrors()) {
                    if ( tc.position.type == com.sun.tools.javac.code.TargetType.METHOD_FORMAL_PARAMETER &&
                            tc.position.parameter_index == 0 &&
                            tc.type.toString().equals(checkers.nonnull.quals.Nullable.class.getName()) ) {
                        foundNN = true;
                    }
                }

                if (!foundNN) {
                    checker.getProcessingEnvironment().getMessager().printMessage(Kind.WARNING,
                        "You do not seem to be using the distributed annotated JDK.  To fix the" +
                        System.getProperty("line.separator") +
                        "problem, supply this argument (first, fill in the \"...\") when you run javac:" +
                        System.getProperty("line.separator") +
                        "  -Xbootclasspath/p:.../checkers/jdk/jdk.jar");
                }
            }
        }
    }
}<|MERGE_RESOLUTION|>--- conflicted
+++ resolved
@@ -131,16 +131,19 @@
  *
  * <p>
  *
- * This implementation does the following checks: 1. <b>Assignment and
- * Pseudo-Assignment Check</b>: It verifies that any assignment type check,
- * using {@code TypeHierarchy.isSubtype} method. This includes method invocation
- * and method overriding checks.
+ * This implementation does the following checks:
+ * 1. <b>Assignment and Pseudo-Assignment Check</b>:
+ *    It verifies that any assignment type check, using
+ *    {@code TypeHierarchy.isSubtype} method. This includes method invocation and
+ *    method overriding checks.
  *
- * 2. <b>Type Validity Check</b>: It verifies that any user-supplied type is a
- * valid type, using {@code isValidUse} method.
+ * 2. <b>Type Validity Check</b>:
+ *    It verifies that any user-supplied type is a valid type, using
+ *    {@code isValidUse} method.
  *
- * 3. <b>(Re-)Assignability Check</b>: It verifies that any assignment is valid,
- * using {@code Checker.isAssignable} method.
+ * 3. <b>(Re-)Assignability Check</b>:
+ *    It verifies that any assignment is valid, using
+ *    {@code Checker.isAssignable} method.
  *
  * @see "JLS $4"
  * @see TypeHierarchy#isSubtype(AnnotatedTypeMirror, AnnotatedTypeMirror)
@@ -233,10 +236,9 @@
                 checkDefaultConstructor(node);
             }
 
-            /*
-             * Visit the extends and implements clauses. The superclass also
-             * visits them, but only calls visitParameterizedType, which looses
-             * a main modifier.
+            /* Visit the extends and implements clauses.
+             * The superclass also visits them, but only calls visitParameterizedType, which
+             * looses a main modifier.
              */
             Tree ext = node.getExtendsClause();
             if (ext != null) {
@@ -260,19 +262,18 @@
         }
     }
 
-    protected void checkDefaultConstructor(ClassTree node) {
-    }
+    protected void checkDefaultConstructor(ClassTree node) { }
 
     /**
      * Performs pseudo-assignment check: checks that the method obeys override
      * and subtype rules to all overridden methods.
      *
-     * The override rule specifies that a method, m1, may override a method m2
-     * only if:
+     * The override rule specifies that a method, m1, may override a method
+     * m2 only if:
      * <ul>
-     * <li>m1 return type is a subtype of m2</li>
-     * <li>m1 receiver type is a supertype of m2</li>
-     * <li>m1 parameters are supertypes of corresponding m2 parameters</li>
+     *  <li> m1 return type is a subtype of m2 </li>
+     *  <li> m1 receiver type is a supertype of m2 </li>
+     *  <li> m1 parameters are supertypes of corresponding m2 parameters </li>
      * </ul>
      *
      * Also, it issues a "missing.this" error for static method annotated
@@ -644,8 +645,7 @@
      * Performs two checks: subtyping and assignability checks, using
      * {@link #commonAssignmentCheck(Tree, ExpressionTree, String)}.
      *
-     * If the subtype check fails, it issues a "assignment.type.incompatible"
-     * error.
+     * If the subtype check fails, it issues a "assignment.type.incompatible" error.
      */
     @Override
     public Void visitAssignment(AssignmentTree node, Void p) {
@@ -661,11 +661,11 @@
     }
 
     /**
-     * Performs a subtype check, to test whether the node expression iterable
-     * type is a subtype of the variable type in the enhanced for loop.
-     *
-     * If the subtype check fails, it issues a "enhancedfor.type.incompatible"
-     * error.
+     * Performs a subtype check, to test whether the node expression
+     * iterable type is a subtype of the variable type in the enhanced for
+     * loop.
+     *
+     * If the subtype check fails, it issues a "enhancedfor.type.incompatible" error.
      */
     @Override
     public Void visitEnhancedForLoop(EnhancedForLoopTree node, Void p) {
@@ -687,10 +687,10 @@
      *
      * An invocation of a method, m, on the receiver, r is valid only if:
      * <ul>
-     * <li>passed arguments are subtypes of corresponding m parameters</li>
-     * <li>r is a subtype of m receiver type</li>
-     * <li>if m is generic, passed type arguments are subtypes of m type
-     * variables</li>
+     *  <li> passed arguments are subtypes of corresponding m parameters </li>
+     *  <li> r is a subtype of m receiver type </li>
+     *  <li> if m is generic, passed type arguments are subtypes
+     *      of m type variables </li>
      * </ul>
      */
     @Override
@@ -798,8 +798,8 @@
     }
 
     // Handle case Vector.copyInto()
-    private final AnnotatedDeclaredType vectorType = super.atypeFactory
-            .fromElement(elements.getTypeElement("java.util.Vector"));
+    private final AnnotatedDeclaredType vectorType =
+        atypeFactory.fromElement(elements.getTypeElement("java.util.Vector"));
 
     /**
      * Returns true if the method symbol represents {@code Vector.copyInto}
@@ -816,15 +816,17 @@
     /**
      * Type checks the method arguments of {@code Vector.copyInto()}.
      *
-     * The Checker Framework special-cases the method invocation, as it is type
-     * safety cannot be expressed by Java's type system.
-     *
-     * For a Vector {@code v} of type {@code Vectory<E>}, the method invocation
-     * {@code v.copyInto(arr)} is type-safe iff {@code arr} is a array of type
-     * {@code T[]}, where {@code T} is a subtype of {@code E}.
-     *
-     * In other words, this method checks that the type argument of the receiver
-     * method is a subtype of the component type of the passed array argument.
+     * The Checker Framework special-cases the method invocation, as it is
+     * type safety cannot be expressed by Java's type system.
+     *
+     * For a Vector {@code v} of type {@code Vectory<E>}, the method
+     * invocation {@code v.copyInto(arr)} is type-safe iff {@code arr}
+     * is a array of type {@code T[]}, where {@code T} is a subtype of
+     * {@code E}.
+     *
+     * In other words, this method checks that the type argument of the
+     * receiver method is a subtype of the component type of the passed array
+     * argument.
      *
      * @param node   a method invocation of {@code Vector.copyInto()}
      * @param params the types of the parameters of {@code Vectory.copyInto()}
@@ -832,14 +834,11 @@
      */
     protected void typeCheckVectorCopyIntoArgument(MethodInvocationTree node,
             List<? extends AnnotatedTypeMirror> params) {
-        assert params.size() == 1 : "invalid no. of parameters " + params
-                + " found for method invocation " + node;
-        assert node.getArguments().size() == 1 : "invalid no. of arguments in method invocation "
-                + node;
-
-        AnnotatedTypeMirror passed = atypeFactory.getAnnotatedType(node
-                .getArguments().get(0));
-        AnnotatedArrayType passedAsArray = (AnnotatedArrayType) passed;
+        assert params.size() == 1 : "invalid no. of parameters " + params + " found for method invocation " + node;
+        assert node.getArguments().size() == 1 : "invalid no. of arguments in method invocation " + node;
+
+        AnnotatedTypeMirror passed = atypeFactory.getAnnotatedType(node.getArguments().get(0));
+        AnnotatedArrayType passedAsArray = (AnnotatedArrayType)passed;
 
         AnnotatedTypeMirror receiver = atypeFactory.getReceiverType(node);
         AnnotatedDeclaredType receiverAsVector = (AnnotatedDeclaredType) AnnotatedTypes
@@ -849,9 +848,12 @@
                 || receiverAsVector.getTypeArguments().isEmpty())
             return;
 
-        commonAssignmentCheck(passedAsArray.getComponentType(),
-                receiverAsVector.getTypeArguments().get(0), node.getArguments()
-                        .get(0), "vector.copyinto.type.incompatible", false);
+        commonAssignmentCheck(
+                passedAsArray.getComponentType(),
+                receiverAsVector.getTypeArguments().get(0),
+                node.getArguments().get(0),
+                "vector.copyinto.type.incompatible",
+                false);
     }
 
     /**
@@ -859,9 +861,9 @@
      *
      * An invocation of a constructor, c, is valid only if:
      * <ul>
-     * <li>passed arguments are subtypes of corresponding c parameters</li>
-     * <li>if c is generic, passed type arguments are subtypes of c type
-     * variables</li>
+     *  <li> passed arguments are subtypes of corresponding c parameters </li>
+     *  <li> if c is generic, passed type arguments are subtypes
+     *      of c type variables </li>
      * </ul>
      */
     @Override
@@ -869,14 +871,13 @@
         if (checker.shouldSkipUses(InternalUtils.constructor(node)))
             return super.visitNewClass(node, p);
 
-        Pair<AnnotatedExecutableType, List<AnnotatedTypeMirror>> fromUse = atypeFactory
-                .constructorFromUse(node);
+        Pair<AnnotatedExecutableType, List<AnnotatedTypeMirror>> fromUse = atypeFactory.constructorFromUse(node);
         AnnotatedExecutableType constructor = fromUse.first;
         List<AnnotatedTypeMirror> typeargs = fromUse.second;
 
         List<? extends ExpressionTree> passedArguments = node.getArguments();
-        List<AnnotatedTypeMirror> params = AnnotatedTypes.expandVarArgs(
-                atypeFactory, constructor, passedArguments);
+        List<AnnotatedTypeMirror> params =
+            AnnotatedTypes.expandVarArgs(atypeFactory, constructor, passedArguments);
 
         checkArguments(params, passedArguments);
 
@@ -884,10 +885,10 @@
         // TODO: What is the difference between "type" and "constructor"?
         // Using "constructor" seems to work equally well...
         // AnnotatedExecutableType type =
-        // atypeFactory.getAnnotatedType(InternalUtils.constructor(node));
-
-        checkTypeArguments(node, constructor.getTypeVariables(), typeargs,
-                node.getTypeArguments());
+        //   atypeFactory.getAnnotatedType(InternalUtils.constructor(node));
+
+        checkTypeArguments(node, constructor.getTypeVariables(),
+                typeargs, node.getTypeArguments());
 
         AnnotatedDeclaredType dt = atypeFactory.getAnnotatedType(node);
         checkConstructorInvocation(dt, constructor, node);
@@ -969,8 +970,8 @@
             }
 
             AssignmentTree at = (AssignmentTree) arg;
-            // Ensure that we never ask for the annotated type of an annotation,
-            // because we don't have a type for annotations.
+            // Ensure that we never ask for the annotated type of an annotation, because
+            // we don't have a type for annotations.
             if (at.getExpression().getKind() == Tree.Kind.ANNOTATION) {
                 visitAnnotation((AnnotationTree) at.getExpression(), p);
                 continue;
@@ -1992,9 +1993,6 @@
             type = atypeFactory.getAnnotatedType(tree);
         }
 
-<<<<<<< HEAD
-        typeValidator.isValid = true;
-=======
         // basic consistency checks
         if (!AnnotatedTypes.isValidType(checker.getQualifierHierarchy(),
                 type)) {
@@ -2005,7 +2003,7 @@
         }
 
         // more checks (also specific to checker, potentially)
->>>>>>> 580144d5
+        typeValidator.isValid = true;
         typeValidator.visit(type, tree);
         return typeValidator.isValid;
     }
