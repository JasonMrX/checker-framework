package checkers.regex;

import java.util.regex.Pattern;
import java.util.regex.PatternSyntaxException;

/*>>>
import checkers.nullness.quals.*;
import checkers.regex.quals.*;
<<<<<<< HEAD
import checkers.quals.*;
=======
*/
>>>>>>> 598d006e

// This class should be kept in sync with plume.RegexUtil .

/**
 * Utility methods for regular expressions.
 * <p>
 *
 * For an example of intended use, see section <a
 * href="http://types.cs.washington.edu/checker-framework/current/checkers-manual.html#regexutil-methods">Testing
 * whether a string is a regular expression</a> in the Checker Framework
 * manual.
 * <p>
 *
 * <b>Runtime Dependency</b>:
 * Using this class introduces a runtime dependency.
 * This means that you need to distribute (or link to) the Checker
 * Framework, along with your binaries.
 * To eliminate this dependency, you can simply copy this class into your
 * own project.
 */
public class RegexUtil {

  private RegexUtil() {
    throw new AssertionError("Class RegexUtil shouldn't be instantiated");
  }

  /**
   * Returns true if the argument is a syntactically valid regular
   * expression.
   */
  @EnsuresAnnotationIf(result=true, expression="#1", annotation=Regex.class)
  public static boolean isRegex(String s) {
    return isRegex(s, 0);
  }

  /**
   * Returns true if the argument is a syntactically valid regular
   * expression with at least the given number of groups.
   */
  @SuppressWarnings("regex")    // RegexUtil
  /*@checkers.quals.Pure*/
  public static boolean isRegex(String s, int groups) {
    Pattern p;
    try {
      p = Pattern.compile(s);
    } catch (PatternSyntaxException e) {
      return false;
    }
    return getGroupCount(p) >= groups;
  }

  /**
   * Returns true if the argument is a syntactically valid regular
   * expression.
   */
  @SuppressWarnings("regex")    // RegexUtil
  /*@checkers.quals.Pure*/
  public static boolean isRegex(char c) {
    return isRegex(Character.toString(c));
  }

  /**
   * Returns null if the argument is a syntactically valid regular
   * expression. Otherwise returns a string describing why the argument is
   * not a regex.
   */
  @SuppressWarnings("regex")    // RegexUtil
  /*@checkers.quals.Pure*/
  public static /*@Nullable*/ String regexError(String s) {
    return regexError(s, 0);
  }

  /**
   * Returns null if the argument is a syntactically valid regular
   * expression with at least the given number of groups. Otherwise returns
   * a string describing why the argument is not a regex.
   */
  @SuppressWarnings("regex")    // RegexUtil
  /*@checkers.quals.Pure*/
  public static /*@Nullable*/ String regexError(String s, int groups) {
    try {
      Pattern p = Pattern.compile(s);
      int actualGroups = getGroupCount(p);
      if (actualGroups < groups) {
        return regexErrorMessage(s, groups, actualGroups);
      }
    } catch (PatternSyntaxException e) {
      return e.getMessage();
    }
    return null;
  }

  /**
   * Returns null if the argument is a syntactically valid regular
   * expression. Otherwise returns a PatternSyntaxException describing
   * why the argument is not a regex.
   */
  @SuppressWarnings("regex")    // RegexUtil
  /*@checkers.quals.Pure*/
  public static /*@Nullable*/ PatternSyntaxException regexException(String s) {
    return regexException(s, 0);
  }

  /**
   * Returns null if the argument is a syntactically valid regular
   * expression with at least the given number of groups. Otherwise returns a
   * PatternSyntaxException describing why the argument is not a regex.
   */
  @SuppressWarnings("regex")    // RegexUtil
  /*@checkers.quals.Pure*/
  public static /*@Nullable*/ PatternSyntaxException regexException(String s, int groups) {
    try {
      Pattern p = Pattern.compile(s);
      int actualGroups = getGroupCount(p);
      if (actualGroups < groups) {
        return new PatternSyntaxException(regexErrorMessage(s, groups, actualGroups), s, -1);
      }
    } catch (PatternSyntaxException pse) {
      return pse;
    }
    return null;
  }

  /**
   * Returns the argument as a {@code @Regex String} if it is a regex,
   * otherwise throws an error. The purpose of this method is to suppress Regex
   * Checker warnings. Once the the Regex Checker supports flow-sensitivity, it
   * should be very rarely needed.
   */
  public static /*@Regex*/ String asRegex(String s) {
    return asRegex(s, 0);
  }

  /**
   * Returns the argument as a {@code @Regex(groups) String} if it is a regex
   * with at least the given number of groups, otherwise throws an error. The
   * purpose of this method is to suppress Regex Checker warnings. Once the the
   * Regex Checker supports flow-sensitivity, it should be very rarely needed.
   */
  @SuppressWarnings("regex")    // RegexUtil
  /*@checkers.quals.Pure*/
  public static /*@Regex*/ String asRegex(String s, int groups) {
    try {
      Pattern p = Pattern.compile(s);
      int actualGroups = getGroupCount(p);
      if (actualGroups < groups) {
        throw new Error(regexErrorMessage(s, groups, actualGroups));
      }
      return s;
    } catch (PatternSyntaxException e) {
      throw new Error(e);
    }
  }

  /**
   * Generates an error message for s when expectedGroups are needed, but s
   * only has actualGroups.
   */
  private static String regexErrorMessage(String s, int expectedGroups, int actualGroups) {
    return "regex \"" + s + "\" has " + actualGroups + " groups, but " +
        expectedGroups + " groups are needed.";
  }

  /**
   * Returns the count of groups in the argument.
   */
  private static int getGroupCount(Pattern p) {
    return p.matcher("").groupCount();
  }
}<|MERGE_RESOLUTION|>--- conflicted
+++ resolved
@@ -5,12 +5,8 @@
 
 /*>>>
 import checkers.nullness.quals.*;
-import checkers.regex.quals.*;
-<<<<<<< HEAD
-import checkers.quals.*;
-=======
+import checkers.regex.quals.*;import checkers.quals.*;
 */
->>>>>>> 598d006e
 
 // This class should be kept in sync with plume.RegexUtil .
 
