package checkers.source;

import java.io.IOException;
import java.io.InputStream;
import java.lang.management.ManagementFactory;
import java.lang.management.MemoryPoolMXBean;
import java.util.ArrayList;
import java.util.Arrays;
import java.util.Collection;
import java.util.Collections;
import java.util.HashSet;
import java.util.List;
import java.util.Map;
import java.util.Properties;
import java.util.Set;
import java.util.Stack;
import java.util.regex.Pattern;

import javacutils.AbstractTypeProcessor;
import javacutils.ElementUtils;
import javacutils.ErrorHandler;
import javacutils.ErrorReporter;
import javacutils.InternalUtils;
import javacutils.TreeUtils;

import javax.annotation.processing.AbstractProcessor;
import javax.annotation.processing.Messager;
import javax.annotation.processing.ProcessingEnvironment;
import javax.annotation.processing.Processor;
import javax.annotation.processing.RoundEnvironment;
import javax.annotation.processing.SupportedAnnotationTypes;
import javax.lang.model.SourceVersion;
import javax.lang.model.element.Element;
import javax.lang.model.element.TypeElement;
import javax.tools.Diagnostic;
import javax.tools.Diagnostic.Kind;

import checkers.basetype.BaseTypeChecker;
import checkers.quals.TypeQualifiers;
import checkers.types.AnnotatedTypeFactory;
import checkers.types.GeneralAnnotatedTypeFactory;

import com.sun.source.tree.ClassTree;
import com.sun.source.tree.CompilationUnitTree;
import com.sun.source.tree.MethodTree;
import com.sun.source.tree.Tree;
import com.sun.source.tree.VariableTree;
import com.sun.source.util.TreePath;
import com.sun.source.util.Trees;
import com.sun.tools.javac.processing.JavacProcessingEnvironment;
import com.sun.tools.javac.util.Context;
import com.sun.tools.javac.util.Log;

/*>>>
import checkers.compilermsgs.quals.CompilerMessageKey;
import checkers.nullness.quals.*;
*/

/**
 * An abstract annotation processor designed for implementing a
 * source-file checker for a JSR-308 conforming compiler plug-in. It provides an
 * interface to {@code javac}'s annotation processing API, routines for error
 * reporting via the JSR 199 compiler API, and an implementation for using a
 * {@link SourceVisitor} to perform the type-checking.
 *
 * <p>
 *
 * Subclasses must implement the following methods:
 *
 * <ul>
 *  <li>{@link SourceChecker#getMessages} (for type-qualifier specific error messages)
 *  <li>{@link SourceChecker#createSourceVisitor(CompilationUnitTree)} (for a custom {@link SourceVisitor})
 *  <li>{@link SourceChecker#createFactory} (for a custom {@link AnnotatedTypeFactory})
 *  <li>{@link SourceChecker#getSuppressWarningsKeys} (for honoring
 *      {@link SuppressWarnings} annotations)
 * </ul>
 *
 * Most type-checker plug-ins will want to extend {@link BaseTypeChecker},
 * instead of this class.  Only checkers which require annotated types but not
 * subtype checking (e.g. for testing purposes) should extend this.
 * Non-type checkers (e.g. for enforcing coding styles) should extend
 * {@link AbstractProcessor} (or even this class) as the Checker Framework is
 * not designed for such checkers.
 */
<<<<<<< HEAD
public abstract class SourceChecker extends AbstractTypeProcessor implements ErrorHandler {
=======
public abstract class SourceChecker<Factory extends AnnotatedTypeFactory>
    extends AbstractTypeProcessor implements ErrorHandler {
>>>>>>> 52537911

    // TODO checkers should export themselves through a separate interface,
    // and maybe have an interface for all the methods for which it's safe
    // to override

    /** file name of the localized messages */
    private static final String MSGS_FILE = "messages.properties";

    /** Maps error keys to localized/custom error messages. */
    protected Properties messages;

    /** Used to report error messages and warnings via the compiler. */
    protected Messager messager;

    /** Used as a helper for the {@link SourceVisitor}. */
    protected Trees trees;

    /** The source tree that's being scanned. */
    protected CompilationUnitTree currentRoot;
    public TreePath currentPath;

    /** issue errors as warnings */
    private boolean warns;

    /** Keys for warning suppressions specified on the command line */
    private String /*@Nullable*/ [] suppressWarnings;

    /**
     * Regular expression pattern to specify Java classes that are not
     * annotated, so warnings about uses of them should be suppressed.
     *
     * It contains the pattern specified by the user, through the option
     * {@code checkers.skipUses}; otherwise it contains a pattern that can
     * match no class.
     */
    private Pattern skipUsesPattern;

    /**
     * Regular expression pattern to specify Java classes whose
     * definition should not be checked.
     *
     * It contains the pattern specified by the user, through the option
     * {@code checkers.skipDefs}; otherwise it contains a pattern that can
     * match no class.
     */
    private Pattern skipDefsPattern;

    /** The supported lint options */
    private Set<String> supportedLints;

    /** The chosen lint options that have been enabled by programmer */
    private Set<String> activeLints;

    /** The line separator */
    private final static String LINE_SEPARATOR = System.getProperty("line.separator").intern();

    /**
     * @return the {@link ProcessingEnvironment} that was supplied to this
     *         checker
     */
    public ProcessingEnvironment getProcessingEnvironment() {
        return this.processingEnv;
    }

    /* This method is package visible only to allow the AggregateChecker. */
    /* package-visible */
    void setProcessingEnvironment(ProcessingEnvironment env) {
        this.processingEnv = env;
    }

    /**
     * @param root the AST root for the factory
     * @return an {@link AnnotatedTypeFactory} for use by typecheckers
     */
    @SuppressWarnings("unchecked") // unchecked cast to type variable
    public Factory createFactory(CompilationUnitTree root) {
        return (Factory) new GeneralAnnotatedTypeFactory(this, root);
    }

    /**
     * Provides the {@link SourceVisitor} that the checker should use to scan
     * input source trees.
     *
     * @param root the AST root
     * @return a {@link SourceVisitor} to use to scan source trees
     */
    protected abstract SourceVisitor<?, ?, ?, ?> createSourceVisitor(CompilationUnitTree root);

    /**
     * Provides a mapping of error keys to custom error messages.
     * <p>
     * As a default, this implementation builds a {@link Properties} out of
     * file {@code messages.properties}.  It accumulates all the properties files
     * in the Java class hierarchy from the checker up to {@code SourceChecker}.
     * This permits subclasses to inherit default messages while being able to
     * override them.
     *
     * @return a {@link Properties} that maps error keys to error message text
     */
    public Properties getMessages() {
        if (this.messages != null)
            return this.messages;

        this.messages = new Properties();
        Stack<Class<?>> checkers = new Stack<Class<?>>();

        Class<?> currClass = this.getClass();
        while (currClass != SourceChecker.class) {
            checkers.push(currClass);
            currClass = currClass.getSuperclass();
        }
        checkers.push(SourceChecker.class);

        while (!checkers.empty())
            messages.putAll(getProperties(checkers.pop(), MSGS_FILE));
        return this.messages;
    }

    private Pattern getSkipPattern(String patternName, Map<String, String> options) {
        String pattern = "";

        if (options.containsKey(patternName))
            pattern = options.get(patternName);
        else if (System.getProperty("checkers." + patternName) != null)
            pattern = System.getProperty("checkers." + patternName);
        else if (System.getenv(patternName) != null)
            pattern = System.getenv(patternName);

        if (pattern.indexOf("/") != -1) {
            getProcessingEnvironment().getMessager().printMessage(Kind.WARNING,
              "The " + patternName + " property contains \"/\", which will never match a class name: " + pattern);
        }

        // return a pattern of an illegal Java identifier character
        // so that it won't match anything
        if (pattern.equals(""))
            pattern = "\\(";

        return Pattern.compile(pattern);
    }

    private Pattern getSkipUsesPattern(Map<String, String> options) {
        return getSkipPattern("skipUses", options);
    }

    private Pattern getSkipDefsPattern(Map<String, String> options) {
        return getSkipPattern("skipDefs", options);
    }

    // TODO: do we want this?
    // Cache the keys that we already warned about to prevent repetitions.
    // private Set<String> warnedOnLint = new HashSet<String>();

    private Set<String> createActiveLints(Map<String, String> options) {
        if (!options.containsKey("lint"))
            return Collections.emptySet();

        String lintString = options.get("lint");
        if (lintString == null) {
            return Collections.singleton("all");
        }

        Set<String> activeLint = new HashSet<String>();
        for (String s : lintString.split(",")) {
            if (!this.getSupportedLintOptions().contains(s) &&
                    !(s.charAt(0) == '-' && this.getSupportedLintOptions().contains(s.substring(1))) &&
                    !s.equals("all") &&
                    !s.equals("none") /*&&
                    !warnedOnLint.contains(s)*/) {
                this.messager.printMessage(javax.tools.Diagnostic.Kind.WARNING,
                        "Unsupported lint option: " + s + "; All options: " + this.getSupportedLintOptions());
                // warnedOnLint.add(s);
            }

            activeLint.add(s);
            if (s.equals("none"))
                activeLint.add("-all");
        }

        return Collections.unmodifiableSet(activeLint);
    }

    private String /*@Nullable*/ [] createSuppressWarnings(Map<String, String> options) {
        if (!options.containsKey("suppressWarnings"))
            return null;

        String swString = options.get("suppressWarnings");
        if (swString == null) {
            return null;
        }

        return swString.split(",");
    }


    /**
     * Exception type used only internally to abort
     * processing.
     * Only public to allow tests.AnnotationBuilderTest;
     * this class should be private. TODO: nicer way?
     */
    @SuppressWarnings("serial")
    public static class CheckerError extends RuntimeException {
        public CheckerError(String msg, Throwable cause) {
            super(msg, cause);
        }
    }

    /**
     * Log an error message and abort processing.
     * Call this method instead of raising an exception.
     *
     * @param msg The error message to log.
     */
    @Override
    public void errorAbort(String msg) {
        throw new CheckerError(msg, new Throwable());
    }

    @Override
    public void errorAbort(String msg, Throwable cause) {
        throw new CheckerError(msg, cause);
    }

    private void logCheckerError(CheckerError ce) {
        StringBuilder msg = new StringBuilder(ce.getMessage());
        if ((processingEnv == null ||
                processingEnv.getOptions() == null ||
                processingEnv.getOptions().containsKey("printErrorStack")) &&
                ce.getCause() != null) {
            msg.append("\nException: " +
                            ce.getCause().toString() + ": " + formatStackTrace(ce.getCause().getStackTrace()));
            Throwable cause = ce.getCause().getCause();
            while (cause!=null) {
                msg.append("\nUnderlying Exception: " +
                                (cause.toString() + ": " +
                                        formatStackTrace(cause.getStackTrace())));
                cause = cause.getCause();
            }
        }
        if (this.messager != null) {
            this.messager.printMessage(javax.tools.Diagnostic.Kind.ERROR, msg);
        } else {
            System.err.println("Exception before having a messager set up: " + msg);
        }
    }

    /**
     * {@inheritDoc}
     *
     * Type checkers are not supposed to override this.
     * Instead use initChecker.
     * This allows us to handle CheckerError only here and doesn't
     * require all overriding implementations to be aware of CheckerError.
     *
     * @see AbstractProcessor#init(ProcessingEnvironment)
     * @see SourceChecker#initChecker()
     */
    @Override
    public void typeProcessingStart() {
        try {
            super.typeProcessingStart();
            initChecker();
            if (this.messager == null) {
                messager = processingEnv.getMessager();
                messager.printMessage(
                        javax.tools.Diagnostic.Kind.WARNING,
                        "You have forgotten to call super.initChecker in your "
                                + "subclass of SourceChecker! Please ensure your checker is properly initialized.");
            }
            if (shouldAddShutdownHook()) {
                Runtime.getRuntime().addShutdownHook(new Thread() {
                    @Override
                    public void run() {
                        shutdownHook();
                    }
                });
            }
        } catch (CheckerError ce) {
            if (this.messager == null) {
                messager = processingEnv.getMessager();
            }

            logCheckerError(ce);
        } catch (Throwable t) {
            String stackTraceHelp;
<<<<<<< HEAD
            if (! processingEnv.getOptions().containsKey("printErrorStack")) {
=======
            if (processingEnv.getOptions().containsKey("printErrorStack")) {
>>>>>>> 52537911
                stackTraceHelp = "";
            } else {
                stackTraceHelp = "; invoke the compiler with -AprintErrorStack to see the stack trace.";
            }
<<<<<<< HEAD
            logCheckerError(new CheckerError("SourceChecker.init: unexpected Throwable (" +
                    t.getClass().getSimpleName() + "); message: " + t.getMessage() +
=======
            if (this.messager == null) {
                messager = processingEnv.getMessager();
            }
            logCheckerError(new CheckerError("SourceChecker.init: unexpected Throwable (" +
                    t.getClass().getSimpleName() + ")" +
                    (t.getMessage() != null ? "; message: " + t.getMessage() : "") +
>>>>>>> 52537911
                    stackTraceHelp, t));
        }
    }

    /**
     * Initialize the checker.
     *
     * @see AbstractProcessor#init(ProcessingEnvironment)
     */
    public void initChecker() {
        // Grab the Trees and Messager instances now; other utilities
        // (like Types and Elements) can be retrieved by subclasses.
        /*@Nullable*/ Trees trees = Trees.instance(processingEnv);
        assert trees != null; /*nninvariant*/
        this.trees = trees;

        this.messager = processingEnv.getMessager();
        this.messages = getMessages();
        this.warns = processingEnv.getOptions().containsKey("warns");
        this.activeLints = createActiveLints(processingEnv.getOptions());
        this.suppressWarnings = createSuppressWarnings(processingEnv.getOptions());
<<<<<<< HEAD
=======
        this.skipUsesPattern = getSkipUsesPattern(processingEnv.getOptions());
        this.skipDefsPattern = getSkipDefsPattern(processingEnv.getOptions());
>>>>>>> 52537911
    }

    /**
     * Return true to indicate that method {@link #shutdownHook} should be
     * added as a shutdownHook of the JVM.
     */
    protected boolean shouldAddShutdownHook() {
        return processingEnv.getOptions().containsKey("resourceStats");
    }

    /**
     * Method that gets called exactly once at shutdown time of the JVM.
     * Checkers can override this method to customize the behavior.
     */
    protected void shutdownHook() {
        if (processingEnv.getOptions().containsKey("resourceStats")) {
            printStats();
        }
    }

    /** Print resource usage statistics */
    protected void printStats() {
        List<MemoryPoolMXBean> memoryPools = ManagementFactory.getMemoryPoolMXBeans();
        for (MemoryPoolMXBean memoryPool : memoryPools) {
            System.out.println("Memory pool " + memoryPool.getName() + " statistics");
            System.out.println("  Pool type: " + memoryPool.getType());
            System.out.println("  Peak usage: " + memoryPool.getPeakUsage());
        }
    }

    // Output the warning about source level at most once.
    private boolean warnedAboutSourceLevel = false;

    // The number of errors at the last exit of the type processor.
    // At entry to the type processor we check whether the current error count is
    // higher and then don't process the file, as it contains some Java errors.
    // Needs to be package-visible to allow access from AggregateChecker.
    /* package-visible */
    int errsOnLastExit = 0;

    /**
     * Type-check the code with Java specifications and then runs the Checker
     * Rule Checking visitor on the processed source.
     *
     * @see Processor#process(Set, RoundEnvironment)
     */
    @Override
    public void typeProcess(TypeElement e, TreePath p) {
        if (e == null) {
            messager.printMessage(javax.tools.Diagnostic.Kind.ERROR,
                    "Refusing to process empty TypeElement");
            return;
        }
        if (p == null) {
            messager.printMessage(javax.tools.Diagnostic.Kind.ERROR,
                    "Refusing to process empty TreePath in TypeElement: " + e);
            return;
        }

        Context context = ((JavacProcessingEnvironment)processingEnv).getContext();
        com.sun.tools.javac.code.Source source = com.sun.tools.javac.code.Source.instance(context);
        if ((! warnedAboutSourceLevel) && (! source.allowTypeAnnotations())) {
            messager.printMessage(javax.tools.Diagnostic.Kind.WARNING,
                                  "-source " + source.name + " does not support type annotations");
            warnedAboutSourceLevel = true;
        }

        Log log = Log.instance(context);
        if (log.nerrors > this.errsOnLastExit) {
            this.errsOnLastExit = log.nerrors;
            return;
        }

        currentRoot = p.getCompilationUnit();
        currentPath = p;
        // Visit the attributed tree.
        SourceVisitor<?, ?, ?, ?> visitor = null;
        try {
            visitor = createSourceVisitor(currentRoot);
            visitor.scan(p, null);
        } catch (CheckerError ce) {
            logCheckerError(ce);
        } catch (Throwable t) {
            logCheckerError(new CheckerError("SourceChecker.typeProcess: unexpected Throwable (" +
                    t.getClass().getSimpleName() + ") when processing "
                    + currentRoot.getSourceFile().getName() +
                    (t.getMessage() != null ? "; message: " + t.getMessage() : "") +
                    "; invoke the compiler with -AprintErrorStack to see the stack trace.", t));
        } finally {
            // Also add possibly deferred diagnostics, which will get published back in
            // AbstractTypeProcessor.
            this.errsOnLastExit = log.nerrors;
        }
    }

    /**
     * Format a list of {@link StackTraceElement}s to be printed out as an error
     * message.
     */
    protected String formatStackTrace(StackTraceElement[] stackTrace) {
        boolean first = true;
        StringBuilder sb = new StringBuilder();
        for (StackTraceElement ste : stackTrace) {
            if (!first) {
                sb.append("\n");
            }
            first = false;
            sb.append(ste.toString());
        }
        return sb.toString();
    }

    // Uses private fields, need to rewrite.
    // public void dumpState() {
    //     System.out.printf("SourceChecker = %s%n", this);
    //     System.out.printf("  env = %s%n", env);
    //     System.out.printf("    env.elementUtils = %s%n", ((JavacProcessingEnvironment) env).elementUtils);
    //     System.out.printf("      env.elementUtils.types = %s%n", ((JavacProcessingEnvironment) env).elementUtils.types);
    //     System.out.printf("      env.elementUtils.enter = %s%n", ((JavacProcessingEnvironment) env).elementUtils.enter);
    //     System.out.printf("    env.typeUtils = %s%n", ((JavacProcessingEnvironment) env).typeUtils);
    //     System.out.printf("  trees = %s%n", trees);
    //     System.out.printf("    trees.enter = %s%n", ((com.sun.tools.javac.api.JavacTrees) trees).enter);
    //     System.out.printf("    trees.elements = %s%n", ((com.sun.tools.javac.api.JavacTrees) trees).elements);
    //     System.out.printf("      trees.elements.types = %s%n", ((com.sun.tools.javac.api.JavacTrees) trees).elements.types);
    //     System.out.printf("      trees.elements.enter = %s%n", ((com.sun.tools.javac.api.JavacTrees) trees).elements.enter);
    // }

    /**
     * Returns the localized long message corresponding for this key, and
     * returns the defValue if no localized message is found.
     *
     */
    protected String fullMessageOf(String messageKey, String defValue) {
        String key = messageKey;

        do {
            if (messages.containsKey(key)) {
                return messages.getProperty(key);
            }

            int dot = key.indexOf('.');
            if (dot < 0) return defValue;
            key = key.substring(dot + 1);
        } while (true);
    }

    /**
     * Prints a message (error, warning, note, etc.) via JSR-269.
     *
     * @param kind
     *            the type of message to print
     * @param source
     *            the object from which to obtain source position information
     * @param msgKey
     *            the message key to print
     * @param args
     *            arguments for interpolation in the string corresponding to the
     *            given message key
     * @see Diagnostic
     * @throws IllegalArgumentException
     *             if {@code source} is neither a {@link Tree} nor an
     *             {@link Element}
     */
    protected void message(Diagnostic.Kind kind, Object source, /*@CompilerMessageKey*/ String msgKey,
            Object... args) {

        assert messages != null : "null messages";

        if (args != null) {
            for (int i = 0; i < args.length; ++i) {
                if (args[i] == null)
                    continue;

                // look whether we can expand the arguments, too.
                args[i] = messages.getProperty(args[i].toString(), args[i].toString());
            }
        }

        if (kind == Diagnostic.Kind.NOTE) {
            System.err.println("(NOTE) " + String.format(msgKey, args));
            return;
        }

        final String defaultFormat = String.format("(%s)", msgKey);
        String fmtString;
        if (this.processingEnv.getOptions() != null /*nnbug*/
                && this.processingEnv.getOptions().containsKey("nomsgtext")) {
            fmtString = defaultFormat;
        } else if (this.processingEnv.getOptions() != null /*nnbug*/
                && this.processingEnv.getOptions().containsKey("detailedmsgtext")) {
            StringBuilder sb = new StringBuilder();
            sb.append(defaultFormat);
            sb.append(DETAILS_SEPARATOR);
            if (args != null) {
                sb.append(args.length);
                sb.append(DETAILS_SEPARATOR);
                for (Object arg : args) {
                    sb.append(arg);
                    sb.append(DETAILS_SEPARATOR);
                }
            } else {
                // Output 0 for null arguments.
                sb.append(0);
                sb.append(DETAILS_SEPARATOR);
            }
            sb.append(fullMessageOf(msgKey, defaultFormat));
            fmtString = sb.toString();
        } else {
            fmtString = fullMessageOf(msgKey, defaultFormat);
        }
        String messageText = String.format(fmtString, args);

        // Replace '\n' with the proper line separator
        if (LINE_SEPARATOR != "\n") // interned
            messageText = messageText.replaceAll("\n", LINE_SEPARATOR);

        if (source instanceof Element)
            messager.printMessage(kind, messageText, (Element) source);
        else if (source instanceof Tree)
            Trees.instance(processingEnv).printMessage(kind, messageText, (Tree) source,
                    currentRoot);
        else
            ErrorReporter.errorAbort("invalid position source: "
                    + source.getClass().getName());
    }

    public static final String DETAILS_SEPARATOR = " $$ ";

    /**
     * Determines whether an error (whose error key is {@code err}) should
     * be suppressed, according to the user's explicitly-written
     * SuppressWarnings annotation {@code anno} or the -AsuppressWarnings
     * command-line argument.
     * <p>
     *
     * A @SuppressWarnings value may be of the following pattern:
     *
     * <ol>
     * <li>{@code "suppress-key"}, where suppress-key is a supported warnings
     * key, as specified by {@link #getSuppressWarningsKey()}
     * (e.g., {@code "nullness"} for Nullness, {@code "igj"} for IGJ)</li>
     *
     * <li>{@code "suppress-key:error-key}, where the suppress-key
     * is as above, and error-key is a prefix of the errors
     * that it may suppress.  So "nullness:generic.argument", would
     * suppress any errors in the Nullness Checker related to
     * generic.argument.</li>
     * </ol>
     *
     * @param anno  the @SuppressWarnings annotation written by the user
     * @param err   the error key the checker is emitting
     * @return true if one of {@code annos} is a {@link SuppressWarnings}
     *         annotation with the key returned by {@link
     *         SourceChecker#getSuppressWarningsKey}
     */
    private boolean checkSuppressWarnings(/*@Nullable*/ SuppressWarnings anno, String err) {
<<<<<<< HEAD

        // Don't suppress warnings if this checker provides no key to do so.
        Collection<String> checkerSwKeys = this.getSuppressWarningsKeys();
        if (checkerSwKeys.isEmpty())
            return false;

=======

        // Don't suppress warnings if this checker provides no key to do so.
        Collection<String> checkerSwKeys = this.getSuppressWarningsKeys();
        if (checkerSwKeys.isEmpty())
            return false;

>>>>>>> 52537911
        String[] userSwKeys = (anno == null ? null : anno.value());
        String[] cmdLineSwKeys = this.suppressWarnings;

        return (checkSuppressWarnings(userSwKeys, err)
                || checkSuppressWarnings(cmdLineSwKeys, err));
    }

    /**
     * Return true if the given error should be suppressed, based on the
     * user-supplied @SuppressWarnings keys.
     */
    private boolean checkSuppressWarnings(String /*@Nullable*/ [] userSwKeys, String err) {
        if (userSwKeys == null)
            return false;

        Collection<String> checkerSwKeys = this.getSuppressWarningsKeys();

        // Check each value of the user-written @SuppressWarnings annotation.
        for (String suppressWarningValue : userSwKeys) {
            for (String checkerKey : checkerSwKeys) {
                if (suppressWarningValue.equalsIgnoreCase(checkerKey))
                    return true;

                String expected = checkerKey + ":" + err;
                if (expected.toLowerCase().contains(suppressWarningValue.toLowerCase()))
                    return true;
            }
        }

        return false;
    }

    /**
     * Determines whether all the warnings pertaining to a given tree
     * should be suppressed.  Returns true if the tree is within the scope
     * of a @SuppressWarnings annotation, one of whose values suppresses
     * the checker's warnings.  The list of keys that suppress a checker's
     * wornings is provided by the {@link
     * SourceChecker#getSuppressWarningsKey} method.
     *
     * @param tree the tree that might be a source of a warning
     * @return true if no warning should be emitted for the given tree because
     *         it is contained by a declaration with an appropriately-valued
     *         @SuppressWarnings annotation; false otherwise
     */
    private boolean shouldSuppressWarnings(Tree tree, String err) {

        // Don't suppress warnings if this checker provides no key to do so.
        Collection<String> checkerKeys = this.getSuppressWarningsKeys();
        if (checkerKeys.isEmpty())
            return false;

        /*@Nullable*/ TreePath path = trees.getPath(this.currentRoot, tree);
        if (path == null)
            return false;

        /*@Nullable*/ VariableTree var = TreeUtils.enclosingVariable(path);
        if (var != null && shouldSuppressWarnings(InternalUtils.symbol(var), err))
            return true;

        /*@Nullable*/ MethodTree method = TreeUtils.enclosingMethod(path);
        if (method != null && shouldSuppressWarnings(InternalUtils.symbol(method), err))
            return true;

        /*@Nullable*/ ClassTree cls = TreeUtils.enclosingClass(path);
        if (cls != null && shouldSuppressWarnings(InternalUtils.symbol(cls), err))
            return true;

        return false;
    }

    private boolean shouldSuppressWarnings(/*@Nullable*/ Element elt, String err) {

        if (elt == null)
            return false;

        return checkSuppressWarnings(elt.getAnnotation(SuppressWarnings.class), err)
                || shouldSuppressWarnings(elt.getEnclosingElement(), err);
    }

    /**
     * Reports a result. By default, it prints it to the screen via the
     * compiler's internal messenger if the result is non-success; otherwise,
     * the method returns with no side-effects.
     *
     * @param r
     *            the result to report
     * @param src
     *            the position object associated with the result
     */
    public void report(final Result r, final Object src) {

        String err = r.getMessageKeys().iterator().next();
        // TODO: SuppressWarnings checking for Elements
        if (src instanceof Tree && shouldSuppressWarnings((Tree)src, err))
            return;
        if (src instanceof Element && shouldSuppressWarnings((Element)src, err))
            return;

        if (r.isSuccess())
            return;

        for (Result.DiagMessage msg : r.getDiagMessages()) {
            if (r.isFailure())
                this.message(warns ? Diagnostic.Kind.MANDATORY_WARNING : Diagnostic.Kind.ERROR,
                        src, msg.getMessageKey(), msg.getArgs());
            else if (r.isWarning())
                this.message(Diagnostic.Kind.MANDATORY_WARNING, src, msg.getMessageKey(), msg.getArgs());
            else
                this.message(Diagnostic.Kind.NOTE, src, msg.getMessageKey(), msg.getArgs());
        }
    }

    /**
     * Determines the value of the lint option with the given name.  Just
     * as <a
     * href="http://docs.oracle.com/javase/7/docs/technotes/guides/javac/index.html">javac</a>
     * uses "-Xlint:xxx" to enable and "-Xlint:-xxx" to disable option xxx,
     * annotation-related lint options are enabled with "-Alint:xxx" and
     * disabled with "-Alint:-xxx".
     *
     * @throws IllegalArgumentException if the option name is not recognized
     *         via the {@link SupportedLintOptions} annotation or the {@link
     *         SourceChecker#getSupportedLintOptions} method
     * @param name the name of the lint option to check for
     * @return true if the lint option was given, false if it was not given or
     * was given prepended with a "-"
     *
     * @see SourceChecker#getLintOption(String,boolean)
     */
    public final boolean getLintOption(String name) {
        return getLintOption(name, false);
    }

    /**
     * Determines the value of the lint option with the given name.  Just
     * as <a
     * href="http://docs.oracle.com/javase/1.5.0/docs/tooldocs/solaris/javac.html">javac</a>
     * uses "-Xlint:xxx" to enable and "-Xlint:-xxx" to disable option xxx,
     * annotation-related lint options are enabled with "-Alint=xxx" and
     * disabled with "-Alint=-xxx".
     *
     * @throws IllegalArgumentException if the option name is not recognized
     *         via the {@link SupportedLintOptions} annotation or the {@link
     *         SourceChecker#getSupportedLintOptions} method
     * @param name the name of the lint option to check for
     * @param def the default option value, returned if the option was not given
     * @return true if the lint option was given, false if it was given
     *         prepended with a "-", or {@code def} if it was not given at all
     *
     * @see SourceChecker#getLintOption(String)
     */
    public final boolean getLintOption(String name, boolean def) {

        if (!this.getSupportedLintOptions().contains(name)) {
            ErrorReporter.errorAbort("Illegal lint option: " + name);
        }

        if (activeLints.isEmpty())
            return def;

        String tofind = name;
        while (tofind != null) {
            if (activeLints.contains(tofind))
                return true;
            else if (activeLints.contains(String.format("-%s", tofind)))
                return false;

            tofind = parentOfOption(tofind);
        }

        return def;
    }

    /**
     * Set the value of the lint option with the given name.  Just
     * as <a
     * href="http://docs.oracle.com/javase/1.5.0/docs/tooldocs/solaris/javac.html">javac</a>
     * uses "-Xlint:xxx" to enable and "-Xlint:-xxx" to disable option xxx,
     * annotation-related lint options are enabled with "-Alint=xxx" and
     * disabled with "-Alint=-xxx".
     * This method can be used by subclasses to enforce having certain lint
     * options enabled/disabled.
     *
     * @throws IllegalArgumentException if the option name is not recognized
     *         via the {@link SupportedLintOptions} annotation or the {@link
     *         SourceChecker#getSupportedLintOptions} method
     * @param name the name of the lint option to set
     * @param val the option value
     *
     * @see SourceChecker#getLintOption(String)
     * @see SourceChecker#getLintOption(String,boolean)
     */
    protected final void setLintOption(String name, boolean val) {
        if (!this.getSupportedLintOptions().contains(name)) {
            ErrorReporter.errorAbort("Illegal lint option: " + name);
        }

        /* TODO: warn if the option is also provided on the command line(?)
        boolean exists = false;
        if (!activeLints.isEmpty()) {
            String tofind = name;
            while (tofind != null) {
                if (activeLints.contains(tofind) || // direct
                        activeLints.contains(String.format("-%s", tofind)) || // negation
                        activeLints.contains(tofind.substring(1))) { // name was negation
                    exists = true;
                }
                tofind = parentOfOption(tofind);
            }
        }

        if (exists) {
            // TODO: Issue warning?
        }
        TODO: assert that name doesn't start with '-'
        */

        Set<String> newlints = new HashSet<String>();
        newlints.addAll(activeLints);
        if (val) {
            newlints.add(name);
        } else {
            newlints.add(String.format("-%s", name));
        }
        activeLints = Collections.unmodifiableSet(newlints);
    }

    /**
     * Helper method to find the parent of a lint key.  The lint hierarchy
     * level is donated by a colon ':'.  'all' is the root for all hierarchy.
     *
     * Example
     *    cast:unsafe --> cast
     *    cast        --> all
     *    all         --> {@code null}
     */
    private String parentOfOption(String name) {
        if (name.equals("all"))
            return null;
        else if (name.contains(":")) {
            return name.substring(0, name.lastIndexOf(':'));
        } else {
            return "all";
        }
    }

    /**
     * Returns the lint options recognized by this checker. Lint options are
     * those which can be checked for via {@link SourceChecker#getLintOption}.
     *
     * @return an unmodifiable {@link Set} of the lint options recognized by
     *         this checker
     */
    public Set<String> getSupportedLintOptions() {
        if (supportedLints == null) {
            supportedLints = createSupportedLintOptions();
        }
        return supportedLints;
    }

    /**
     * Compute the set of supported lint options.
     */
    protected Set<String> createSupportedLintOptions() {
        /*@Nullable*/ SupportedLintOptions sl =
            this.getClass().getAnnotation(SupportedLintOptions.class);

        if (sl == null)
            return Collections.</*@NonNull*/ String>emptySet();

        /*@Nullable*/ String /*@Nullable*/ [] slValue = sl.value();
        assert slValue != null; /*nninvariant*/

        /*@Nullable*/ String [] lintArray = slValue;
        Set<String> lintSet = new HashSet<String>(lintArray.length);
        for (String s : lintArray)
            lintSet.add(s);
        return Collections.</*@NonNull*/ String>unmodifiableSet(lintSet);

    }

    /**
     * Set the supported lint options.
     * Use of this method should be limited to the AggregateChecker,
     * who needs to set the lint options to the union of all subcheckers.
     * Also, e.g. the NullnessSubchecker/RawnessSubchecker need to
     * use this method, as one is created by the other.
     */
    protected void setSupportedLintOptions(Set<String> newlints) {
        supportedLints = newlints;
    }

    /*
     * Force "-Alint" as a recognized processor option for all subtypes of
     * SourceChecker.
     * TODO: Options other than "lint" are also added here. Many of them could
     * be lint options.
     *
     * [This method is provided here, rather than via the @SupportedOptions
     * annotation, so that it may be inherited by subclasses.]
     */
    @Override
    public Set<String> getSupportedOptions() {
        Set<String> options = new HashSet<String>();
        options.add("skipUses");
        options.add("skipDefs");
        options.add("lint");
        options.add("nomsgtext");
        options.add("detailedmsgtext");
        options.add("filenames");
        options.add("showchecks");
        options.add("stubs");
        options.add("ignorejdkastub");
        options.add("nocheckjdk");
        options.add("warns");
        options.add("suppressWarnings");
        options.add("annotatedTypeParams");
        options.add("printErrorStack");
        options.add("printAllQualifiers");
        options.add("flowdotdir");
        options.add("assumeAssertionsAreEnabled");
        options.add("assumeAssertionsAreDisabled");
        options.add("concurrentSemantics");
<<<<<<< HEAD
        // Checking of bodies of @Pure methods is temporarily disabled
        // unless -AenablePurity is supplied on the command line; re-enable
        // it after making the analysis more precise.
        options.add("enablePurity");
=======
>>>>>>> 52537911
        options.add("suggestPureMethods");
        options.add("resourceStats");
        options.add("stubWarnIfNotFound");
        options.add("stubDebug");
        options.addAll(super.getSupportedOptions());
        return Collections.</*@NonNull*/ String>unmodifiableSet(options);
    }

    /**
     * Always returns a singleton set containing only "*".
     *
     * This method returns the argument to the {@link
     * SupportedAnnotationTypes} annotation, so the effect of returning "*"
     * is as if the checker were annotated by
     * {@code @SupportedAnnotationTypes("*")}:
     * javac runs the checker on every
     * class mentioned on the javac command line.  This method also checks
     * that subclasses do not contain a {@link SupportedAnnotationTypes}
     * annotation.  <p>
     *
     * To specify the annotations that a checker recognizes as type qualifiers,
     * use the {@link TypeQualifiers} annotation on the declaration of
     * subclasses of this class or override the
     * {@link BaseTypeChecker#getSupportedTypeQualifiers()} method.
     *
     * @throws Error if a subclass is annotated with
     *         {@link SupportedAnnotationTypes}
     *
     * @see TypeQualifiers
     * @see BaseTypeChecker#getSupportedAnnotationTypes()
     */
    @Override
    public final Set<String> getSupportedAnnotationTypes() {

        SupportedAnnotationTypes supported = this.getClass().getAnnotation(
                SupportedAnnotationTypes.class);
        if (supported != null)
            ErrorReporter.errorAbort("@SupportedAnnotationTypes should not be written on any checker;"
                            + " supported annotation types are inherited from SourceChecker.");
        return Collections.singleton("*");
    }

    /**
     * @return String keys that a checker honors for suppressing warnings
     *         and errors that it issues.  Each such key suppresses all
     *         warnings issued by the checker.
     *
     * @see SuppressWarningsKeys
     */
    public Collection<String> getSuppressWarningsKeys() {
        SuppressWarningsKeys annotation =
            this.getClass().getAnnotation(SuppressWarningsKeys.class);

        if (annotation != null)
            return Arrays.asList(annotation.value());

        // Inferring key from class name
        String className = this.getClass().getSimpleName();
        int indexOfChecker = className.lastIndexOf("Checker");
        if (indexOfChecker == -1)
            indexOfChecker = className.lastIndexOf("Subchecker");
        String key = (indexOfChecker == -1) ? className : className.substring(0, indexOfChecker);
        return Collections.singleton(key.trim().toLowerCase());
    }

    /**
     * Tests whether the class owner of the passed element is an unannotated
     * class and matches the pattern specified in the
     * {@code checker.skipUses} property.
     *
     * @param element   an element
     * @return  true iff the enclosing class of element should be skipped
     */
    public final boolean shouldSkipUses(Element element) {
        if (element == null)
            return false;
        TypeElement typeElement = ElementUtils.enclosingClass(element);
        String name = typeElement.getQualifiedName().toString();
        return skipUsesPattern.matcher(name).find();
    }

    /**
     * Tests whether the class definition should not be checked because it
     * matches the {@code checker.skipDefs} property.
     *
     * @param node class to potentially skip
     * @return true if checker should not test node
     */
    public final boolean shouldSkipDefs(ClassTree node) {
        String qualifiedName = InternalUtils.typeOf(node).toString();
        return skipDefsPattern.matcher(qualifiedName).find();
    }

    /**
     * Tests whether the method definition should not be checked because it
     * matches the {@code checker.skipDefs} property.
     *
     * TODO: currently only uses the class definition. Refine pattern. Same for skipUses.
     *
     * @param cls class to potentially skip
     * @param meth method to potentially skip
     * @return true if checker should not test node
     */
    public final boolean shouldSkipDefs(ClassTree cls, MethodTree meth) {
        return shouldSkipDefs(cls);
    }


    /**
     * A helper function to parse a Properties file
     *
     * @param cls   the class whose location is the base of the file path
     * @param filePath the name/path of the file to be read
     * @return  the properties
     */
    protected Properties getProperties(Class<?> cls, String filePath) {
        Properties prop = new Properties();
        try {
            InputStream base = cls.getResourceAsStream(filePath);

            if (base == null)
                // No message customization file was given
                return prop;

            prop.load(base);
        } catch (IOException e) {
            System.err.println("Couldn't parse " + filePath + " file");
            e.printStackTrace();
            // ignore the possible customization file
        }
        return prop;
    }

    @Override
    public final SourceVersion getSupportedSourceVersion() {
        return SourceVersion.RELEASE_8;
    }
}<|MERGE_RESOLUTION|>--- conflicted
+++ resolved
@@ -82,12 +82,8 @@
  * {@link AbstractProcessor} (or even this class) as the Checker Framework is
  * not designed for such checkers.
  */
-<<<<<<< HEAD
-public abstract class SourceChecker extends AbstractTypeProcessor implements ErrorHandler {
-=======
 public abstract class SourceChecker<Factory extends AnnotatedTypeFactory>
     extends AbstractTypeProcessor implements ErrorHandler {
->>>>>>> 52537911
 
     // TODO checkers should export themselves through a separate interface,
     // and maybe have an interface for all the methods for which it's safe
@@ -374,26 +370,17 @@
             logCheckerError(ce);
         } catch (Throwable t) {
             String stackTraceHelp;
-<<<<<<< HEAD
-            if (! processingEnv.getOptions().containsKey("printErrorStack")) {
-=======
             if (processingEnv.getOptions().containsKey("printErrorStack")) {
->>>>>>> 52537911
                 stackTraceHelp = "";
             } else {
                 stackTraceHelp = "; invoke the compiler with -AprintErrorStack to see the stack trace.";
             }
-<<<<<<< HEAD
-            logCheckerError(new CheckerError("SourceChecker.init: unexpected Throwable (" +
-                    t.getClass().getSimpleName() + "); message: " + t.getMessage() +
-=======
             if (this.messager == null) {
                 messager = processingEnv.getMessager();
             }
             logCheckerError(new CheckerError("SourceChecker.init: unexpected Throwable (" +
                     t.getClass().getSimpleName() + ")" +
                     (t.getMessage() != null ? "; message: " + t.getMessage() : "") +
->>>>>>> 52537911
                     stackTraceHelp, t));
         }
     }
@@ -415,11 +402,8 @@
         this.warns = processingEnv.getOptions().containsKey("warns");
         this.activeLints = createActiveLints(processingEnv.getOptions());
         this.suppressWarnings = createSuppressWarnings(processingEnv.getOptions());
-<<<<<<< HEAD
-=======
         this.skipUsesPattern = getSkipUsesPattern(processingEnv.getOptions());
         this.skipDefsPattern = getSkipDefsPattern(processingEnv.getOptions());
->>>>>>> 52537911
     }
 
     /**
@@ -676,21 +660,12 @@
      *         SourceChecker#getSuppressWarningsKey}
      */
     private boolean checkSuppressWarnings(/*@Nullable*/ SuppressWarnings anno, String err) {
-<<<<<<< HEAD
 
         // Don't suppress warnings if this checker provides no key to do so.
         Collection<String> checkerSwKeys = this.getSuppressWarningsKeys();
         if (checkerSwKeys.isEmpty())
             return false;
 
-=======
-
-        // Don't suppress warnings if this checker provides no key to do so.
-        Collection<String> checkerSwKeys = this.getSuppressWarningsKeys();
-        if (checkerSwKeys.isEmpty())
-            return false;
-
->>>>>>> 52537911
         String[] userSwKeys = (anno == null ? null : anno.value());
         String[] cmdLineSwKeys = this.suppressWarnings;
 
@@ -1015,13 +990,10 @@
         options.add("assumeAssertionsAreEnabled");
         options.add("assumeAssertionsAreDisabled");
         options.add("concurrentSemantics");
-<<<<<<< HEAD
         // Checking of bodies of @Pure methods is temporarily disabled
         // unless -AenablePurity is supplied on the command line; re-enable
         // it after making the analysis more precise.
         options.add("enablePurity");
-=======
->>>>>>> 52537911
         options.add("suggestPureMethods");
         options.add("resourceStats");
         options.add("stubWarnIfNotFound");
