--- conflicted
+++ resolved
@@ -1123,7 +1123,19 @@
             return false;
         TypeElement typeElement = ElementUtils.enclosingClass(element);
         String name = typeElement.getQualifiedName().toString();
-<<<<<<< HEAD
+        return shouldSkipUses(name);
+    }
+
+    /**
+     * Tests whether the class owner of the passed type matches
+     * the pattern specified in the {@code checker.skipUses} property.
+     * In contrast to {@link #shouldSkipUses(Element)} this version
+     * can also be used from primitive types, which don't have an element.
+     *
+     * @param typeName   the fully-qualified name of a type
+     * @return  true iff the enclosing class of element should be skipped
+     */
+    public final boolean shouldSkipUses(String typeName) {
         // System.out.printf("shouldSkipUses(%s) %s%nskipUses %s%nonlyUses %s%nresult %s%n",
         //                   element,
         //                   name,
@@ -1136,24 +1148,8 @@
         //     System.out.println("  " + stea[i]);
         // }
         // System.out.println();
-        return (skipUsesPattern.matcher(name).find()
+        return (skipUsesPattern.matcher(typeName).find()
                 || ! onlyUsesPattern.matcher(name).find());
-=======
-        return shouldSkipUses(name);
-    }
-
-    /**
-     * Tests whether the class owner of the passed type matches
-     * the pattern specified in the {@code checker.skipUses} property.
-     * In contrast to {@link #shouldSkipUses(Element)} this version
-     * can also be used from primitive types, which don't have an element.
-     *
-     * @param typeName   the fully-qualified name of a type
-     * @return  true iff the enclosing class of element should be skipped
-     */
-    public final boolean shouldSkipUses(String typeName) {
-        return skipUsesPattern.matcher(typeName).find();
->>>>>>> 29b1f159
     }
 
     /**
