--- conflicted
+++ resolved
@@ -212,7 +212,156 @@
         shouldCache = true;
         HACK_DONT_CALL_POST_AS_MEMBER = false;
 
-<<<<<<< HEAD
+        return type;
+    }
+
+    @Override
+    protected TypeAnnotator createTypeAnnotator(AbstractNullnessChecker checker) {
+        return new NonNullTypeAnnotator(checker);
+    }
+
+    @Override
+    protected TreeAnnotator createTreeAnnotator(AbstractNullnessChecker checker) {
+        return new NonNullTreeAnnotator(checker);
+    }
+
+    /**
+     * If the element is {@link NonNull} when used in a static member access,
+     * modifies the element's type (by adding {@link NonNull}).
+     *
+     * @param elt
+     *            the element being accessed
+     * @param type
+     *            the type of the element {@code elt}
+     */
+    private void annotateIfStatic(Element elt, AnnotatedTypeMirror type) {
+        if (elt == null)
+            return;
+
+        if (elt.getKind().isClass() || elt.getKind().isInterface()
+        // Workaround for System.{out,in,err} issue: assume all static
+        // fields in java.lang.System are nonnull.
+                || isSystemField(elt)) {
+            type.replaceAnnotation(NONNULL);
+        }
+    }
+
+    private static boolean isSystemField(Element elt) {
+        if (!elt.getKind().isField())
+            return false;
+
+        if (!ElementUtils.isStatic(elt) || !ElementUtils.isFinal(elt))
+            return false;
+
+        VariableElement var = (VariableElement) elt;
+
+        // Heuristic: if we have a static final field in a system package,
+        // treat it as NonNull (many like Boolean.TYPE and System.out
+        // have constant value null but are set by the VM).
+        boolean inJavaPackage = ElementUtils.getQualifiedClassName(var)
+                .toString().startsWith("java.");
+
+        return (var.getConstantValue() != null
+                || var.getSimpleName().contentEquals("class") || inJavaPackage);
+    }
+
+    private static boolean isExceptionParameter(IdentifierTree node) {
+        Element elt = TreeUtils.elementFromUse(node);
+        assert elt != null;
+        return elt.getKind() == ElementKind.EXCEPTION_PARAMETER;
+    }
+
+    protected class NonNullTreeAnnotator
+            extends
+            InitializationAnnotatedTypeFactory<AbstractNullnessChecker, NullnessValue, NullnessStore, NullnessTransfer, NullnessAnalysis>.CommitmentTreeAnnotator {
+        public NonNullTreeAnnotator(BaseTypeChecker checker) {
+            super(checker);
+        }
+
+        @Override
+        public Void visitMemberSelect(MemberSelectTree node,
+                AnnotatedTypeMirror type) {
+
+            Element elt = TreeUtils.elementFromUse(node);
+            assert elt != null;
+            // case 8: class in static member access
+            annotateIfStatic(elt, type);
+            return super.visitMemberSelect(node, type);
+        }
+
+        @Override
+        public Void visitIdentifier(IdentifierTree node,
+                AnnotatedTypeMirror type) {
+
+            Element elt = TreeUtils.elementFromUse(node);
+            assert elt != null;
+
+            // case 8. static method access
+            annotateIfStatic(elt, type);
+
+            // Workaround: exception parameters should be implicitly
+            // NonNull, but due to a compiler bug they have
+            // kind PARAMETER instead of EXCEPTION_PARAMETER. Until it's
+            // fixed we manually inspect enclosing catch blocks.
+            // case 9. exception parameter
+            if (isExceptionParameter(node))
+                type.replaceAnnotation(NONNULL);
+
+            return super.visitIdentifier(node, type);
+        }
+
+        // The result of a binary operation is always non-null.
+        @Override
+        public Void visitBinary(BinaryTree node, AnnotatedTypeMirror type) {
+            type.replaceAnnotation(NONNULL);
+            return null; // super.visitBinary(node, type);
+        }
+
+        // The result of a compound operation is always non-null.
+        @Override
+        public Void visitCompoundAssignment(CompoundAssignmentTree node,
+                AnnotatedTypeMirror type) {
+            type.replaceAnnotation(NONNULL);
+            return null; // super.visitCompoundAssignment(node, type);
+        }
+
+        // The result of a unary operation is always non-null.
+        @Override
+        public Void visitUnary(UnaryTree node, AnnotatedTypeMirror type) {
+            type.replaceAnnotation(NONNULL);
+            return null; // super.visitUnary(node, type);
+        }
+
+        // The result of newly allocated structures is always non-null.
+        @Override
+        public Void visitNewClass(NewClassTree node, AnnotatedTypeMirror type) {
+            type.replaceAnnotation(NONNULL);
+            return super.visitNewClass(node, type);
+        }
+    }
+
+    protected class NonNullTypeAnnotator
+            extends
+            InitializationAnnotatedTypeFactory<AbstractNullnessChecker, NullnessValue, NullnessStore, NullnessTransfer, NullnessAnalysis>.CommitmentTypeAnnotator {
+        public NonNullTypeAnnotator(BaseTypeChecker checker) {
+            super(checker);
+        }
+    }
+
+    private boolean substituteUnused(Tree tree, AnnotatedTypeMirror type) {
+        if (tree.getKind() != Tree.Kind.MEMBER_SELECT
+            && tree.getKind() != Tree.Kind.IDENTIFIER)
+            return false;
+
+        Element field = InternalUtils.symbol(tree);
+        if (field == null || field.getKind() != ElementKind.FIELD)
+            return false;
+
+        AnnotationMirror unused = getDeclAnnotation(field, Unused.class);
+        if (unused == null) {
+            return false;
+        }
+
         Name whenName = AnnotationUtils.getElementValueClassName(unused, "when", false);
         MethodTree method = TreeUtils.enclosingMethod(this.getPath(tree));
         if (TreeUtils.isConstructor(method)) {
@@ -247,191 +396,5 @@
         }
         type.replaceAnnotation(NULLABLE);
         return true;
-=======
-        return type;
->>>>>>> 0cca3800
-    }
-
-    @Override
-    protected TypeAnnotator createTypeAnnotator(AbstractNullnessChecker checker) {
-        return new NonNullTypeAnnotator(checker);
-    }
-
-    @Override
-    protected TreeAnnotator createTreeAnnotator(AbstractNullnessChecker checker) {
-        return new NonNullTreeAnnotator(checker);
-    }
-
-    /**
-     * If the element is {@link NonNull} when used in a static member access,
-     * modifies the element's type (by adding {@link NonNull}).
-     *
-     * @param elt
-     *            the element being accessed
-     * @param type
-     *            the type of the element {@code elt}
-     */
-    private void annotateIfStatic(Element elt, AnnotatedTypeMirror type) {
-        if (elt == null)
-            return;
-
-        if (elt.getKind().isClass() || elt.getKind().isInterface()
-        // Workaround for System.{out,in,err} issue: assume all static
-        // fields in java.lang.System are nonnull.
-                || isSystemField(elt)) {
-            type.replaceAnnotation(NONNULL);
-        }
-    }
-
-    private static boolean isSystemField(Element elt) {
-        if (!elt.getKind().isField())
-            return false;
-
-        if (!ElementUtils.isStatic(elt) || !ElementUtils.isFinal(elt))
-            return false;
-
-        VariableElement var = (VariableElement) elt;
-
-        // Heuristic: if we have a static final field in a system package,
-        // treat it as NonNull (many like Boolean.TYPE and System.out
-        // have constant value null but are set by the VM).
-        boolean inJavaPackage = ElementUtils.getQualifiedClassName(var)
-                .toString().startsWith("java.");
-
-        return (var.getConstantValue() != null
-                || var.getSimpleName().contentEquals("class") || inJavaPackage);
-    }
-
-    private static boolean isExceptionParameter(IdentifierTree node) {
-        Element elt = TreeUtils.elementFromUse(node);
-        assert elt != null;
-        return elt.getKind() == ElementKind.EXCEPTION_PARAMETER;
-    }
-
-    protected class NonNullTreeAnnotator
-            extends
-            InitializationAnnotatedTypeFactory<AbstractNullnessChecker, NullnessValue, NullnessStore, NullnessTransfer, NullnessAnalysis>.CommitmentTreeAnnotator {
-        public NonNullTreeAnnotator(BaseTypeChecker checker) {
-            super(checker);
-        }
-
-        @Override
-        public Void visitMemberSelect(MemberSelectTree node,
-                AnnotatedTypeMirror type) {
-
-            Element elt = TreeUtils.elementFromUse(node);
-            assert elt != null;
-            // case 8: class in static member access
-            annotateIfStatic(elt, type);
-            return super.visitMemberSelect(node, type);
-        }
-
-        @Override
-        public Void visitIdentifier(IdentifierTree node,
-                AnnotatedTypeMirror type) {
-
-            Element elt = TreeUtils.elementFromUse(node);
-            assert elt != null;
-
-            // case 8. static method access
-            annotateIfStatic(elt, type);
-
-            // Workaround: exception parameters should be implicitly
-            // NonNull, but due to a compiler bug they have
-            // kind PARAMETER instead of EXCEPTION_PARAMETER. Until it's
-            // fixed we manually inspect enclosing catch blocks.
-            // case 9. exception parameter
-            if (isExceptionParameter(node))
-                type.replaceAnnotation(NONNULL);
-
-            return super.visitIdentifier(node, type);
-        }
-
-        // The result of a binary operation is always non-null.
-        @Override
-        public Void visitBinary(BinaryTree node, AnnotatedTypeMirror type) {
-            type.replaceAnnotation(NONNULL);
-            return null; // super.visitBinary(node, type);
-        }
-
-        // The result of a compound operation is always non-null.
-        @Override
-        public Void visitCompoundAssignment(CompoundAssignmentTree node,
-                AnnotatedTypeMirror type) {
-            type.replaceAnnotation(NONNULL);
-            return null; // super.visitCompoundAssignment(node, type);
-        }
-
-        // The result of a unary operation is always non-null.
-        @Override
-        public Void visitUnary(UnaryTree node, AnnotatedTypeMirror type) {
-            type.replaceAnnotation(NONNULL);
-            return null; // super.visitUnary(node, type);
-        }
-
-        // The result of newly allocated structures is always non-null.
-        @Override
-        public Void visitNewClass(NewClassTree node, AnnotatedTypeMirror type) {
-            type.replaceAnnotation(NONNULL);
-            return super.visitNewClass(node, type);
-        }
-    }
-
-    protected class NonNullTypeAnnotator
-            extends
-            InitializationAnnotatedTypeFactory<AbstractNullnessChecker, NullnessValue, NullnessStore, NullnessTransfer, NullnessAnalysis>.CommitmentTypeAnnotator {
-        public NonNullTypeAnnotator(BaseTypeChecker checker) {
-            super(checker);
-        }
-    }
-
-    private boolean substituteUnused(Tree tree, AnnotatedTypeMirror type) {
-        if (tree.getKind() != Tree.Kind.MEMBER_SELECT
-            && tree.getKind() != Tree.Kind.IDENTIFIER)
-            return false;
-
-        Element field = InternalUtils.symbol(tree);
-        if (field == null || field.getKind() != ElementKind.FIELD)
-            return false;
-
-        AnnotationMirror unused = getDeclAnnotation(field, Unused.class);
-        if (unused == null) {
-            return false;
-        }
-
-        Name whenName = AnnotationUtils.getElementValueClassName(unused, "when", false);
-        MethodTree method = TreeUtils.enclosingMethod(this.getPath(tree));
-        if (TreeUtils.isConstructor(method)) {
-            /* TODO: this is messy and should be cleaned up.
-             * The problem is that "receiver" means something different in
-             * constructors and methods. Should we adapt .getReceiverType to do something
-             * different in constructors vs. methods?
-             * Or should we change this annotation into a declaration annotation?
-             */
-            com.sun.tools.javac.code.Symbol meth =
-                    (com.sun.tools.javac.code.Symbol)TreeUtils.elementFromDeclaration(method);
-            com.sun.tools.javac.util.List<TypeCompound> retannos = meth.getTypeAnnotationMirrors();
-            if (retannos == null) {
-                return false;
-            }
-            boolean matched = false;
-            for (TypeCompound anno :  retannos) {
-                if (anno.getAnnotationType().toString().equals(whenName.toString())) {
-                    matched = true;
-                    break;
-                }
-            }
-            if (!matched) {
-                return false;
-            }
-        } else {
-            AnnotatedTypeMirror receiver = generalFactory.getReceiverType((ExpressionTree)tree);
-            Elements elements = processingEnv.getElementUtils();
-            if (receiver == null || !receiver.hasAnnotation(elements.getName(whenName))) {
-                return false;
-            }
-        }
-        type.replaceAnnotation(NULLABLE);
-        return true;
     }
 }