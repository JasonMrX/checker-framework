package checkers.util;

import javax.lang.model.element.*;
import javax.lang.model.type.*;
import javax.lang.model.util.Elements;
import javax.lang.model.util.Types;

import checkers.source.SourceChecker;

/**
 * A utility class that helps with {@link TypeMirror}s.
 *
 */
// TODO: This class needs significant restructuring
public final class TypesUtils {

    // Class cannot be instantiated
    private TypesUtils() { throw new AssertionError("Class TypesUtils cannot be instantiated."); }

    /**
     * Gets the fully qualified name for a provided type.  It returns an empty
     * name if type is an anonymous type.
     *
     * @param type the declared type
     * @return the name corresponding to that type
     */
    public static Name getQualifiedName(DeclaredType type) {
        TypeElement element = (TypeElement) type.asElement();
        return element.getQualifiedName();
    }

    /**
     * Checks if the type represents a java.lang.Object declared type.
     *
     * @param type  the type
     * @return true iff type represents java.lang.Object
     */
    public static boolean isObject(TypeMirror type) {
        return isDeclaredOfName(type, "java.lang.Object");
    }

    /**
     * Checks if the type represents a java.lang.Class declared type.
     *
     * @param type  the type
     * @return true iff type represents java.lang.Class
     */
    public static boolean isClass(TypeMirror type) {
        return isDeclaredOfName(type, "java.lang.Class");
    }

    /**
     * Checks if the type represents a java.lang.String declared type.
     * TODO: it would be cleaner to use String.class.getCanonicalName(), but
     *   the two existing methods above don't do that, I guess for performance reasons.
     *
     * @param type  the type
     * @return true iff type represents java.lang.String
     */
    public static boolean isString(TypeMirror type) {
        return isDeclaredOfName(type, "java.lang.String");
    }
    
    /**
	 * Checks if the type represents a boolean type, that is either boolean
	 * (primitive type) or java.lang.Boolean.
	 * 
	 * @param type
	 *            the type
	 * @return true iff type represents a boolean type
	 */
	public static boolean isBooleanType(TypeMirror type) {
		return isDeclaredOfName(type, "java.lang.Boolean")
				|| type.getKind().equals(TypeKind.BOOLEAN);
	}

    /**
     * Checks if the type represents a boolean type, that is either boolean
     * (primitive type) or java.lang.Boolean.
     *
     * @param type the type to test
     * @return true iff type represents a boolean type
     */
    public static boolean isBooleanType(TypeMirror type) {
        return isDeclaredOfName(type, "java.lang.Boolean")
                || type.getKind().equals(TypeKind.BOOLEAN);
    }

    /**
     * Check if the type represent a declared type of the given qualified name
     *
     * @param type the type
     * @return type iff type represents a declared type of the qualified name
     */
    public static boolean isDeclaredOfName(TypeMirror type, CharSequence qualifiedName) {
        return type.getKind() == TypeKind.DECLARED
            && getQualifiedName((DeclaredType)type).contentEquals(qualifiedName);

    }
    /**
     * Checks if the type represents an anonymous type, e.g. as a result of an
     * intersection type
     *
     * @param type  the declared type
     * @return true iff the type represents an anonymous type.
     */
    public static boolean isAnonymousType(TypeMirror type) {
        return ((type.getKind() == TypeKind.DECLARED) &&
                (getQualifiedName((DeclaredType)type).length() == 0));
    }

    public static boolean isBoxedPrimitive(TypeMirror type) {
        if (type.getKind() != TypeKind.DECLARED)
            return false;

        String qualifiedName = getQualifiedName((DeclaredType)type).toString();

        return (qualifiedName.equals("java.lang.Boolean")
                || qualifiedName.equals("java.lang.Byte")
                || qualifiedName.equals("java.lang.Character")
                || qualifiedName.equals("java.lang.Short")
                || qualifiedName.equals("java.lang.Integer")
                || qualifiedName.equals("java.lang.Long")
                || qualifiedName.equals("java.lang.Double")
                || qualifiedName.equals("java.lang.Float"));
    }

    /** @return type represents a Throwable type (e.g. Exception, Error) **/
    public static boolean isThrowable(TypeMirror type) {
        while (type != null && type.getKind() == TypeKind.DECLARED) {
            DeclaredType dt = (DeclaredType) type;
            TypeElement elem = (TypeElement) dt.asElement();
            Name name = elem.getQualifiedName();
            if ("java.lang.Throwable".contentEquals(name))
                return true;
            type = elem.getSuperclass();
        }
        return false;
    }

    /**
     * Returns true iff the argument is a primitive type.
     *
     * @return  whether the argument is a primitive type
     */
    public static boolean isPrimitive(TypeMirror type) {
        switch (type.getKind()) {
        case BOOLEAN:
        case BYTE:
        case CHAR:
        case DOUBLE:
        case FLOAT:
        case INT:
        case LONG:
        case SHORT:
            return true;
        default:
            return false;
        }
    }

    /**
     * Returns true iff the arguments are both the same primitive types.
     *
     * @return  whether the arguments are the same primitive types
     */
    public static boolean areSamePrimitiveTypes(TypeMirror left, TypeMirror right) {
        if (!isPrimitive(left) || !isPrimitive(right)) {
            return false;
        }

        return (left.getKind() == right.getKind());
    }

    /**
     * Returns true iff the argument is a primitive numeric type.
     *
     * @return  whether the argument is a primitive numeric type
     */
    public static boolean isNumeric(TypeMirror type) {
        switch (type.getKind()) {
        case BYTE:
        case CHAR:
        case DOUBLE:
        case FLOAT:
        case INT:
        case LONG:
        case SHORT:
            return true;
        default:
            return false;
        }
    }

    /**
     * Returns true iff the argument is an integral type.
     *
     * @return  whether the argument is an integral type
     */
    public static boolean isIntegral(TypeMirror type) {
        switch (type.getKind()) {
        case BYTE:
        case CHAR:
        case INT:
        case LONG:
        case SHORT:
            return true;
        default:
            return false;
        }
    }

    /**
     * Returns true iff the argument is a floating point type.
     *
     * @return  whether the argument is a floating point type
     */
    public static boolean isFloating(TypeMirror type) {
        switch (type.getKind()) {
        case DOUBLE:
        case FLOAT:
            return true;
        default:
            return false;
        }
    }

    /**
     * Returns the widened numeric type for an arithmetic operation
     * performed on a value of the left type and the right type.
     * Defined in JLS 5.6.2.  We return a {@link TypeKind} because
     * creating a {@link TypeMirror} requires a {@link Types} object
     * from the {@link ProcessingEnvironment}.
     *
     * @return  the result of widening numeric conversion, or NONE when
     *          the conversion cannot be performed
     */
    public static TypeKind widenedNumericType(TypeMirror left, TypeMirror right) {
        if (!isNumeric(left) || !isNumeric(right)) {
            return TypeKind.NONE;
        }

        TypeKind leftKind = left.getKind();
        TypeKind rightKind = right.getKind();

        if (leftKind == TypeKind.DOUBLE || rightKind == TypeKind.DOUBLE) {
            return TypeKind.DOUBLE;
        }

        if (leftKind == TypeKind.FLOAT || rightKind == TypeKind.FLOAT) {
            return TypeKind.FLOAT;
        }

        if (leftKind == TypeKind.LONG || rightKind == TypeKind.LONG) {
            return TypeKind.LONG;
        }

        return TypeKind.INT;
    }

    /**
     * If the argument is a bounded TypeVariable or WildcardType,
     * return its non-variable, non-wildcard upper bound.  Otherwise,
     * return the type itself.
     *
     * @param type  a type
     * @return  the non-variable, non-wildcard upper bound of a type,
     *    if it has one, or itself if it has no bounds
     */
    public static TypeMirror upperBound(TypeMirror type) {
        do {
            if (type instanceof TypeVariable) {
                TypeVariable tvar = (TypeVariable) type;
                if (tvar.getUpperBound() != null) {
                    type = tvar.getUpperBound();
                } else {
                    break;
                }
            } else if (type instanceof WildcardType) {
                WildcardType wc = (WildcardType) type;
                if (wc.getExtendsBound() != null) {
                    type = wc.getExtendsBound();
                } else {
                    break;
                }
            } else {
                break;
            }
        } while (true);
        return type;
    }
<<<<<<< HEAD
=======

    /**
     * Returns the {@link TypeMirror} for a given {@link Class}.
     */
    public static TypeMirror typeFromClass(Types types, Elements elements, Class<?> clazz) {
        if (clazz == void.class) {
            return types.getNoType(TypeKind.VOID);
        } else if (clazz.isPrimitive()) {
            String primitiveName = clazz.getName().toUpperCase();
            TypeKind primitiveKind = TypeKind.valueOf(primitiveName);
            return types.getPrimitiveType(primitiveKind);
        } else if (clazz.isArray()) {
            TypeMirror componentType = typeFromClass(types, elements, clazz.getComponentType());
            return types.getArrayType(componentType);
        } else {
            TypeElement element = elements.getTypeElement(clazz.getCanonicalName());
            if (element == null) {
                SourceChecker.errorAbort("Unrecognized class: " + clazz);
                return null; // dead code
            }
            return element.asType();
        }
    }
>>>>>>> c2975a99
}<|MERGE_RESOLUTION|>--- conflicted
+++ resolved
@@ -60,19 +60,6 @@
     public static boolean isString(TypeMirror type) {
         return isDeclaredOfName(type, "java.lang.String");
     }
-    
-    /**
-	 * Checks if the type represents a boolean type, that is either boolean
-	 * (primitive type) or java.lang.Boolean.
-	 * 
-	 * @param type
-	 *            the type
-	 * @return true iff type represents a boolean type
-	 */
-	public static boolean isBooleanType(TypeMirror type) {
-		return isDeclaredOfName(type, "java.lang.Boolean")
-				|| type.getKind().equals(TypeKind.BOOLEAN);
-	}
 
     /**
      * Checks if the type represents a boolean type, that is either boolean
@@ -289,8 +276,6 @@
         } while (true);
         return type;
     }
-<<<<<<< HEAD
-=======
 
     /**
      * Returns the {@link TypeMirror} for a given {@link Class}.
@@ -314,5 +299,4 @@
             return element.asType();
         }
     }
->>>>>>> c2975a99
 }