package checkers.util;

import java.lang.annotation.Annotation;
import java.util.*;

import javax.lang.model.element.*;
import javax.lang.model.type.MirroredTypeException;
import javax.lang.model.type.TypeKind;
import javax.lang.model.util.Elements;

import javacutils.AnnotationUtils;
import javacutils.ErrorReporter;
import javacutils.InternalUtils;
import javacutils.Pair;
import javacutils.TreeUtils;

import checkers.quals.*;
import checkers.types.*;
import checkers.types.AnnotatedTypeMirror.AnnotatedExecutableType;
import checkers.types.AnnotatedTypeMirror.*;
import checkers.types.visitors.AnnotatedTypeScanner;

import com.sun.source.tree.*;
import com.sun.source.util.TreePath;
import com.sun.tools.javac.code.Symbol;

/**
 * Determines the default qualifiers on a type.
 * Default qualifiers are specified via the {@link DefaultQualifier} annotation.
 *
 * @see DefaultQualifier
 */
public class QualifierDefaults {

    // TODO add visitor state to get the default annotations from the top down?
    // TODO apply from package elements also
    // TODO try to remove some dependencies (e.g. on factory)

    private final Elements elements;
    private final AnnotatedTypeFactory atypeFactory;

    @SuppressWarnings("serial")
    private static class AMLocTreeSet extends TreeSet<Pair<AnnotationMirror, DefaultLocation>> {
        public AMLocTreeSet() {
            super(new AMLocComparator());
        }

        static class AMLocComparator implements Comparator<Pair<AnnotationMirror, DefaultLocation>> {
            @Override
            public int compare(Pair<AnnotationMirror, DefaultLocation> o1,
                    Pair<AnnotationMirror, DefaultLocation> o2) {
                int snd = o1.second.compareTo(o2.second);
                if (snd == 0) {
                    return AnnotationUtils.annotationOrdering().compare(o1.first, o2.first);
                } else {
                    return snd;
                }
            }
        }

        // Cannot wrap into unmodifiable set :-(
        // TODO cleaner solution?
        public static final AMLocTreeSet EMPTY_SET = new AMLocTreeSet();
    }

    /** Defaults that apply, if nothing else applies. */
    private final AMLocTreeSet absoluteDefaults = new AMLocTreeSet();

    /** Defaults that apply for a certain Element.
     * On the one hand this is used for caching (an earlier name for the field was
     * "qualifierCache". It can also be used by type systems to set defaults for
     * certain Elements.
     */
    private final Map<Element, AMLocTreeSet> elementDefaults =
            new IdentityHashMap<Element, AMLocTreeSet>();

    /**
<<<<<<< HEAD
     * @param elements
     * @param atypeFactory an annotation factory, used to get annotations by name
=======
     * @param elements interface to Element data in the current processing environment
     * @param atypeFactory factory for the current checker
>>>>>>> e062778f
     */
    public QualifierDefaults(Elements elements, AnnotatedTypeFactory atypeFactory) {
        this.elements = elements;
        this.atypeFactory = atypeFactory;
    }

    /**
     * Sets the default annotations.  A programmer may override this by
     * writing the @DefaultQualifier annotation on an element.
     */
    public void addAbsoluteDefault(AnnotationMirror absoluteDefaultAnno, DefaultLocation location) {
        checkDuplicates(absoluteDefaults, absoluteDefaultAnno, location);
        absoluteDefaults.add(Pair.of(absoluteDefaultAnno, location));
    }

	/**
     * Sets the default annotations for a certain Element.
     */
    public void addElementDefault(Element elem, AnnotationMirror elementDefaultAnno, DefaultLocation location) {
        AMLocTreeSet prevset = elementDefaults.get(elem);
        if (prevset != null) {
            checkDuplicates(prevset, elementDefaultAnno, location);
        } else {
            prevset = new AMLocTreeSet();
        }
        prevset.add(Pair.of(elementDefaultAnno, location));
        elementDefaults.put(elem, prevset);
    }

    private void checkDuplicates(Set<Pair<AnnotationMirror, DefaultLocation>> prevset,
            AnnotationMirror newanno, DefaultLocation newloc) {
        for (Pair<AnnotationMirror, DefaultLocation> def : prevset) {
            AnnotationMirror anno = def.first;
            QualifierHierarchy qh = atypeFactory.getQualifierHierarchy();
            if (!newanno.equals(anno) &&
                    qh.isSubtype(newanno, qh.getTopAnnotation(anno))) {
                if (newloc == def.second) {
                    ErrorReporter.errorAbort("Only one qualifier from a hierarchy can be the default! Existing: "
                            + prevset + " and new: " + newanno);
                }
            }
        }
    }

    /**
     * Applies default annotations to a type given an {@link Element}.
     *
     * @param elt the element from which the type was obtained
     * @param type the type to annotate
     */
    public void annotate(Element elt, AnnotatedTypeMirror type) {
        applyDefaults(elt, type);
    }

    /**
     * Applies default annotations to a type given a {@link Tree}.
     *
     * @param tree the tree from which the type was obtained
     * @param type the type to annotate
     */
    public void annotate(Tree tree, AnnotatedTypeMirror type) {
        applyDefaults(tree, type);
    }

    /**
     * Determines the nearest enclosing element for a tree by climbing the tree
     * toward the root and obtaining the element for the first declaration
     * (variable, method, or class) that encloses the tree.
     * Initializers of local variables are handled in a special way:
     * within an initializer we look for the DefaultQualifier(s) annotation and
     * keep track of the previously visited tree.
     * TODO: explain the behavior better.
     *
     * @param tree the tree
     * @return the nearest enclosing element for a tree
     */
    private Element nearestEnclosingExceptLocal(Tree tree) {
        TreePath path = atypeFactory.getPath(tree);
        if (path == null) {
            Element method = atypeFactory.getEnclosingMethod(tree);
            if (method != null) {
                return method;
            } else {
                return InternalUtils.symbol(tree);
            }
        }

        Tree prev = null;

        for (Tree t : path) {
            switch (t.getKind()) {
            case VARIABLE:
                VariableTree vtree = (VariableTree)t;
                ExpressionTree vtreeInit = vtree.getInitializer();
                if (vtreeInit != null && prev == vtreeInit) {
                    Element elt = TreeUtils.elementFromDeclaration((VariableTree)t);
                    DefaultQualifier d = elt.getAnnotation(DefaultQualifier.class);
                    DefaultQualifiers ds = elt.getAnnotation(DefaultQualifiers.class);

                    if (d == null && ds == null)
                        break;
                }
                if (prev!=null && prev.getKind() == Tree.Kind.MODIFIERS) {
                    // Annotations are modifiers. We do not want to apply the local variable default to
                    // annotations. Without this, test fenum/TestSwitch failed, because the default for
                    // an argument became incompatible with the declared type.
                    break;
                }
                return TreeUtils.elementFromDeclaration((VariableTree)t);
            case METHOD:
                return TreeUtils.elementFromDeclaration((MethodTree)t);
            case CLASS:
            case ENUM:
            case INTERFACE:
            case ANNOTATION_TYPE:
                return TreeUtils.elementFromDeclaration((ClassTree)t);
            default: // Do nothing.
            }
            prev = t;
        }

        return null;
    }

    /**
     * Applies default annotations to a type.
     * A {@link Tree} that determines the appropriate scope for defaults.
     * <p>
     *
     * For instance, if the tree is associated with a declaration (e.g., it's
     * the use of a field, or a method invocation), defaults in the scope of the
     * <i>declaration</i> are used; if the tree is not associated with a
     * declaration (e.g., a typecast), defaults in the scope of the tree are
     * used.
     *
     * @param tree the tree associated with the type
     * @param type the type to which defaults will be applied
     *
     * @see #applyDefaults(Element, AnnotatedTypeMirror)
     */
    private void applyDefaults(Tree tree, AnnotatedTypeMirror type) {

        // The location to take defaults from.
        Element elt = null;
        switch (tree.getKind()) {
            case MEMBER_SELECT:
                elt = TreeUtils.elementFromUse((MemberSelectTree)tree);
                break;

            case IDENTIFIER:
                elt = TreeUtils.elementFromUse((IdentifierTree)tree);
                break;

            case METHOD_INVOCATION:
                elt = TreeUtils.elementFromUse((MethodInvocationTree)tree);
                break;

            // TODO cases for array access, etc. -- every expression tree
            // (The above probably means that we should use defaults in the
            // scope of the declaration of the array.  Is that right?  -MDE)

            default:
                // If no associated symbol was found, use the tree's (lexical)
                // scope.
                elt = nearestEnclosingExceptLocal(tree);
                // elt = nearestEnclosing(tree);
        }
        // System.out.println("applyDefaults on tree " + tree + " gives elt: " + elt);
        if (elt != null)
            applyDefaults(elt, type);
    }

    private Set<Pair<AnnotationMirror, DefaultLocation>> fromDefaultQualifier(DefaultQualifier dq) {
        // TODO: I want to simply write d.value(), but that doesn't work.
        // It works in other places, e.g. see handling of @SubtypeOf.
        // The hack below should probably be added to:
        // Class<? extends Annotation> cls = AnnotationUtils.parseTypeValue(dq, "value");
        Class<? extends Annotation> cls;
        try {
            cls = dq.value();
        } catch( MirroredTypeException mte ) {
            try {
                @SuppressWarnings("unchecked")
                Class<? extends Annotation> clscast = (Class<? extends Annotation>) Class.forName(mte.getTypeMirror().toString());
                cls = clscast;
            } catch (ClassNotFoundException e) {
                ErrorReporter.errorAbort("Could not load qualifier: " + e.getMessage(), e);
                cls = null;
            }
        }

        AnnotationMirror anno = AnnotationUtils.fromClass(elements, cls);

        if (anno == null) {
            return null;
        }

        if (!atypeFactory.isSupportedQualifier(anno)) {
            anno = atypeFactory.aliasedAnnotation(anno);
        }

        if (atypeFactory.isSupportedQualifier(anno)) {
            EnumSet<DefaultLocation> locations = EnumSet.of(dq.locations()[0], dq.locations());
            Set<Pair<AnnotationMirror, DefaultLocation>> ret = new HashSet<Pair<AnnotationMirror, DefaultLocation>>(locations.size());
            for (DefaultLocation loc : locations) {
                ret.add(Pair.of(anno, loc));
            }
            return ret;
        } else {
            return null;
        }
    }

    private AMLocTreeSet defaultsAt(final Element elt) {
        if (elt == null) {
            return AMLocTreeSet.EMPTY_SET;
        }

        if (elementDefaults.containsKey(elt)) {
            return elementDefaults.get(elt);
        }

        AMLocTreeSet qualifiers = null;

        {
            DefaultQualifier d = elt.getAnnotation(DefaultQualifier.class);

            if (d != null) {
                qualifiers = new AMLocTreeSet();
                Set<Pair<AnnotationMirror, DefaultLocation>> p = fromDefaultQualifier(d);

                if (p != null) {
                    qualifiers.addAll(p);
                }
            }
        }

        {
            DefaultQualifiers ds = elt.getAnnotation(DefaultQualifiers.class);
            if (ds != null) {
                if (qualifiers == null) {
                    qualifiers = new AMLocTreeSet();
                }
                for (DefaultQualifier d : ds.value()) {
                    Set<Pair<AnnotationMirror, DefaultLocation>> p = fromDefaultQualifier(d);
                    if (p != null) {
                        qualifiers.addAll(p);
                    }
                }
            }
        }

        Element parent;
        if (elt.getKind() == ElementKind.PACKAGE)
            parent = ((Symbol) elt).owner;
        else
            parent = elt.getEnclosingElement();

        AMLocTreeSet parentDefaults = defaultsAt(parent);
        if (qualifiers == null || qualifiers.isEmpty())
            qualifiers = parentDefaults;
        else
            qualifiers.addAll(parentDefaults);

        if (qualifiers != null && !qualifiers.isEmpty()) {
            elementDefaults.put(elt, qualifiers);
            return qualifiers;
        } else {
            return AMLocTreeSet.EMPTY_SET;
        }
    }

    /**
     * Applies default annotations to a type.
     * The defaults are taken from an {@link Element} by using the
     * {@link DefaultQualifier} annotation present on the element
     * or any of its enclosing elements.
     *
     * @param annotationScope the element representing the nearest enclosing
     *        default annotation scope for the type
     * @param type the type to which defaults will be applied
     */
    private void applyDefaults(final Element annotationScope, final AnnotatedTypeMirror type) {
        AMLocTreeSet defaults = defaultsAt(annotationScope);

        for (Pair<AnnotationMirror, DefaultLocation> def : defaults) {
            new DefaultApplier(annotationScope, def.second, type).scan(type, def.first);
        }

        for (Pair<AnnotationMirror, DefaultLocation> def : absoluteDefaults) {
            new DefaultApplier(annotationScope, def.second, type).scan(type, def.first);
        }
    }

    public static class DefaultApplier
    extends AnnotatedTypeScanner<Void, AnnotationMirror> {
        private final Element elt;
        private final DefaultLocation location;
        private final AnnotatedTypeMirror type;

        public DefaultApplier(Element elt, DefaultLocation location, AnnotatedTypeMirror type) {
            this.elt = elt;
            this.location = location;
            this.type = type;
        }

        @Override
        public Void scan(AnnotatedTypeMirror t, AnnotationMirror qual) {


            if ( !shouldBeAnnotated(t, qual) )  {
                return super.scan(t, qual);
            }

            switch (location) {
            case LOCALS: {
                if (elt.getKind() == ElementKind.LOCAL_VARIABLE &&
                        t == type) {
                    // TODO: how do we determine that we are in a cast or instanceof type?
                    doApply(t, qual);
                }
                break;
            }
            case PARAMETERS: {
                if ( elt.getKind() == ElementKind.PARAMETER &&
                        t == type) {
                    doApply(t, qual);
                } else if ((elt.getKind() == ElementKind.METHOD || elt.getKind() == ElementKind.CONSTRUCTOR) &&
                        t.getKind() == TypeKind.EXECUTABLE &&
                        t == type) {
        
                    for ( AnnotatedTypeMirror atm : ((AnnotatedExecutableType)t).getParameterTypes()) {
                        doApply(atm, qual);
                    }
                }
                break;
            }
            case RECEIVERS: {
                if ( elt.getKind() == ElementKind.PARAMETER &&
                        t == type && "this".equals(elt.getSimpleName())) {
                    // TODO: comparison against "this" is ugly, won't work
                    // for all possible names for receiver parameter.
                    doApply(t, qual);
                } else if ((elt.getKind() == ElementKind.METHOD) &&
                        t.getKind() == TypeKind.EXECUTABLE &&
                        t == type) {
                        doApply(((AnnotatedExecutableType)t).getReceiverType(), qual);
                }
                break;
            }
            case RETURNS: {
                if (elt.getKind() == ElementKind.METHOD &&
                        t.getKind() == TypeKind.EXECUTABLE &&
                        t == type) {
                    doApply(((AnnotatedExecutableType)t).getReturnType(), qual);
                }
                break;
            }
            case UPPER_BOUNDS: {
                if (this.isTypeVarExtends) {
                    doApply(t, qual);
                }
                break;
            }
            case OTHERWISE:
            case ALL: {
                // TODO: forbid ALL if anything else was given.
                doApply(t, qual);
                break;
            }
            default: {
                ErrorReporter.errorAbort("QualifierDefaults.DefaultApplier: unhandled location: " + location);
                return null;
            }
            }

            return super.scan(t, qual);
        }

        /**
         * Returns true if the given qualifier should be applied to the given type.  Currently we do not
         * apply defaults to void types, packages, wildcards, and type variables
         * @param type Type to which qual would be applied
         * @param qual A default qualifier to apply
         * @return true if this application should proceed
         */
        protected static boolean shouldBeAnnotated( final AnnotatedTypeMirror type,
                                                    final AnnotationMirror    qual  ) {

            return !( type  == null || type.getKind() == TypeKind.NONE ||
                      type.getKind() == TypeKind.WILDCARD ||
                      type.getKind() == TypeKind.TYPEVAR  ||
                      type instanceof AnnotatedNoType );

        }

        private static void doApply(AnnotatedTypeMirror type, AnnotationMirror qual) {

            if ( !shouldBeAnnotated(type, qual) ) {
                return;
            }

            // Add the default annotation, but only if no other
            // annotation is present.
            if (!type.isAnnotatedInHierarchy(qual))
                type.addAnnotation(qual);

            /* Intersection types, list the types in the direct supertypes.
             * Make sure to apply the default there too.
             * Use the direct supertypes field to prevent an infinite recursion
             * with the IGJATF.postDirectSuperTypes. TODO: investigate better way.
             */
            if (type.getKind() == TypeKind.INTERSECTION) {
                List<AnnotatedDeclaredType> sups = ((AnnotatedIntersectionType)type).directSuperTypesField();
                if (sups != null) {
                    for (AnnotatedTypeMirror sup : sups) {
                        if (!sup.isAnnotatedInHierarchy(qual)) {
                            sup.addAnnotation(qual);
                        }
                    }
                }
            }
        }

        private boolean isTypeVarExtends = false;

        @Override
        public Void visitTypeVariable(AnnotatedTypeVariable type, AnnotationMirror qual) {
            if (visitedNodes.containsKey(type)) {
                return visitedNodes.get(type);
            }
            Void r = scan(type.getLowerBoundField(), qual);
            visitedNodes.put(type, r);
            boolean prevIsTypeVarExtends = isTypeVarExtends;
            isTypeVarExtends = true;
            try {
                r = scanAndReduce(type.getUpperBoundField(), qual, r);
            } finally {
                isTypeVarExtends = prevIsTypeVarExtends;
            }
            visitedNodes.put(type, r);
            return r;
        }

        @Override
        public Void visitWildcard(AnnotatedWildcardType type, AnnotationMirror qual) {
            if (visitedNodes.containsKey(type)) {
                return visitedNodes.get(type);
            }
            Void r;
            boolean prevIsTypeVarExtends = isTypeVarExtends;
            isTypeVarExtends = true;
            try {
                r = scan(type.getExtendsBoundField(), qual);
            } finally {
                isTypeVarExtends = prevIsTypeVarExtends;
            }
            visitedNodes.put(type, r);
            r = scanAndReduce(type.getSuperBoundField(), qual, r);
            visitedNodes.put(type, r);
            return r;
        }
    }
}<|MERGE_RESOLUTION|>--- conflicted
+++ resolved
@@ -75,13 +75,8 @@
             new IdentityHashMap<Element, AMLocTreeSet>();
 
     /**
-<<<<<<< HEAD
-     * @param elements
+     * @param elements interface to Element data in the current processing environment
      * @param atypeFactory an annotation factory, used to get annotations by name
-=======
-     * @param elements interface to Element data in the current processing environment
-     * @param atypeFactory factory for the current checker
->>>>>>> e062778f
      */
     public QualifierDefaults(Elements elements, AnnotatedTypeFactory atypeFactory) {
         this.elements = elements;
