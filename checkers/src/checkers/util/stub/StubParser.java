package checkers.util.stub;

import java.io.InputStream;
import java.util.HashMap;
import java.util.LinkedList;
import java.util.List;
import java.util.Map;

import javax.annotation.processing.ProcessingEnvironment;
import javax.lang.model.element.*;
import javax.lang.model.type.TypeKind;
import javax.lang.model.util.ElementFilter;
import javax.lang.model.util.Elements;

import checkers.types.AnnotatedTypeFactory;
import checkers.types.AnnotatedTypeMirror;
import checkers.types.AnnotatedTypeMirror.*;
import checkers.util.AnnotationUtils;

import japa.parser.JavaParser;
import japa.parser.ast.*;
import japa.parser.ast.body.*;
import japa.parser.ast.expr.AnnotationExpr;
import japa.parser.ast.type.*;

public class StubParser {
    final IndexUnit index;
    final AnnotatedTypeFactory atypeFactory;
    final AnnotationUtils annoUtils;
    final ProcessingEnvironment env;
    final Elements elements;

    final Map<String, AnnotationMirror> annotations;

    public StubParser(InputStream inputStream, AnnotatedTypeFactory factory, ProcessingEnvironment env) {
        try {
            this.index = JavaParser.parse(inputStream);
        } catch (Exception e) {
            throw new Error(e);
        }
        this.atypeFactory = factory;
        this.env = env;
        this.annoUtils = AnnotationUtils.getInstance(env);
        this.elements = env.getElementUtils();
        annotations = getSupportedAnnotations();
    }

    private Map<String, AnnotationMirror> annoWithinPackage(String packageName) {
        AnnotationUtils annoUtils = AnnotationUtils.getInstance(env);
        Map<String, AnnotationMirror> r = new HashMap<String, AnnotationMirror>();

        PackageElement pkg = this.elements.getPackageElement(packageName);
        if (pkg == null)
            return r;

        for (TypeElement typeElm : ElementFilter.typesIn(pkg.getEnclosedElements())) {
            if (typeElm.getKind() == ElementKind.ANNOTATION_TYPE) {
                AnnotationMirror anno = annoUtils.fromName(typeElm.getQualifiedName());
                r.put(typeElm.getSimpleName().toString(), anno);
            }
        }

        return r;
    }

    private Map<String, AnnotationMirror> getSupportedAnnotations() {
        assert !index.getCompilationUnits().isEmpty();
        CompilationUnit cu = index.getCompilationUnits().get(0);
        AnnotationUtils annoUtils = AnnotationUtils.getInstance(env);

        Map<String, AnnotationMirror> result = new HashMap<String, AnnotationMirror>();

        if (cu.getImports() == null)
            return result;

        for (ImportDeclaration importDecl : cu.getImports()) {
            String imported = importDecl.getName().toString();
            try {
                if (!importDecl.isAsterisk()) {
                    AnnotationMirror anno = annoUtils.fromName(imported);
                    if (anno != null ) {
                        Element annoElt = anno.getAnnotationType().asElement();
                        result.put(annoElt.getSimpleName().toString(), anno);
                    } else {
                        // System.err.println("StubParser: Could not load import: " + imported);
                    }
                } else {
                    result.putAll(annoWithinPackage(imported));
                }
            } catch (AssertionError error) {
                // do nothing
<<<<<<< HEAD
            	debug("StubParser: " + error);
=======
                // System.err.println("StubParser: " + error);
>>>>>>> 6d82066e
            }
        }
        return result;
    }

    public Map<Element, AnnotatedTypeMirror> parse() {
        Map<Element, AnnotatedTypeMirror> result = new HashMap<Element, AnnotatedTypeMirror>();
        parse(result);
        return result;
    }

    public void parse(Map<Element, AnnotatedTypeMirror> result) {
        parse(this.index, result);
    }

    private void parse(IndexUnit index, Map<Element, AnnotatedTypeMirror> result) {
        for (CompilationUnit cu : index.getCompilationUnits())
            parse(cu, result);
    }

    private void parse(CompilationUnit cu, Map<Element, AnnotatedTypeMirror> result) {
        final String packageName;
        if (cu.getPackage() == null)
            packageName = null;
        else
            packageName = cu.getPackage().getName().toString();
        if (cu.getTypes() != null) {
            for (TypeDeclaration typeDecl : cu.getTypes())
                parse(typeDecl, packageName, result);
        }
    }

    // typeDecl's name may be a binary name such as A$B
    // That is a hack because the StubParser does not handle nested classes.
    private void parse(TypeDeclaration typeDecl, String packageName, Map<Element, AnnotatedTypeMirror> result) {
        // System.out.printf("parse(%s.%s, ...)%n", packageName, typeDecl.getName());
        String typeName = (packageName == null ? "" : packageName + ".") + typeDecl.getName().replace('$', '.');
        TypeElement typeElt = elements.getTypeElement(typeName);
        // couldn't find type.  not in class path
        // TODO: Should throw exception?!
        if (typeElt == null
                || typeElt.getKind() == ElementKind.ENUM
                || typeElt.getKind() == ElementKind.ANNOTATION_TYPE) {
<<<<<<< HEAD
        	  debug("StubParser: Type not found: " + typeName);
=======
            // System.err.println("StubParser: Type not found: " + typeName);
>>>>>>> 6d82066e
            return;
        }

        if (typeDecl instanceof ClassOrInterfaceDeclaration) {
            parseType((ClassOrInterfaceDeclaration)typeDecl, typeElt, result);
        }

        Map<Element, BodyDeclaration> elementsToDecl = mapMembers(typeElt, typeDecl);
        for (Map.Entry<Element, BodyDeclaration> entry : elementsToDecl.entrySet()) {
            final Element elt = entry.getKey();
            final BodyDeclaration decl = entry.getValue();
            if (elt.getKind().isField())
                parseField((FieldDeclaration)decl, (VariableElement)elt, result);
            else if (elt.getKind() == ElementKind.CONSTRUCTOR)
                parseConstructor((ConstructorDeclaration)decl, (ExecutableElement)elt, result);
            else if (elt.getKind() == ElementKind.METHOD)
                parseMethod((MethodDeclaration)decl, (ExecutableElement)elt, result);
            else { /* do nothing */
                // System.err.println("Ignoring: " + elt);
            }
        }
    }

    private void parseType(ClassOrInterfaceDeclaration decl, TypeElement elt, Map<Element, AnnotatedTypeMirror> result) {
        AnnotatedDeclaredType type = atypeFactory.fromElement(elt);
        annotate(type, decl.getAnnotations());
        annotateParameters(type.getTypeArguments(), decl.getTypeParameters());
        annotateSupertypes(decl, type);
        result.put(elt, type);
    }

    private void annotateSupertypes(ClassOrInterfaceDeclaration typeDecl, AnnotatedDeclaredType type) {
        if (typeDecl.getExtends() != null) {
            for (ClassOrInterfaceType superType : typeDecl.getExtends()) {
                AnnotatedDeclaredType foundType = findType(superType, type.directSuperTypes());
                assert foundType != null;
                if (foundType != null) annotate(foundType, superType);
            }
        }
        if (typeDecl.getImplements() != null) {
            for (ClassOrInterfaceType superType : typeDecl.getImplements()) {
                AnnotatedDeclaredType foundType = findType(superType, type.directSuperTypes());
                assert foundType != null;
                if (foundType != null) annotate(foundType, superType);
            }
        }
    }

    private void parseMethod(MethodDeclaration decl, ExecutableElement elt,
            Map<Element, AnnotatedTypeMirror> result) {
        AnnotatedExecutableType methodType = atypeFactory.fromElement(elt);
        annotateParameters(methodType.getTypeVariables(), decl.getTypeParameters());
        annotate(methodType.getReturnType(), decl.getType());

        for (int i = 0; i < methodType.getParameterTypes().size(); ++i) {
            AnnotatedTypeMirror paramType = methodType.getParameterTypes().get(i);
            Parameter param = decl.getParameters().get(i);
            if (param.isVarArgs()) {
                // workaround
                assert paramType.getKind() == TypeKind.ARRAY;
                annotate(((AnnotatedArrayType)paramType).getComponentType(), param.getType());
            } else {
                annotate(paramType, param.getType());
            }
        }

        annotate(methodType.getReceiverType(), decl.getReceiverAnnotations());

        result.put(elt, methodType);
    }

    private List<AnnotatedTypeMirror> arrayList(AnnotatedArrayType atype) {
        LinkedList<AnnotatedTypeMirror> arrays = new LinkedList<AnnotatedTypeMirror>();

        AnnotatedTypeMirror type = atype;
        while (type.getKind() == TypeKind.ARRAY) {
            arrays.addFirst(type);

            type = ((AnnotatedArrayType)type).getComponentType();
        }

        arrays.add(type);
        return arrays;
    }

    private void annotateAsArray(AnnotatedArrayType atype, ReferenceType typeDef) {
        List<AnnotatedTypeMirror> arrayTypes = arrayList(atype);
        assert typeDef.getArrayCount() == arrayTypes.size() - 1;
        for (int i = 0; i < typeDef.getArrayCount(); ++i) {
            List<AnnotationExpr> annotations = typeDef.getAnnotationsAtLevel(i);
            if (annotations != null) {
                annotate(arrayTypes.get(i), annotations);
            }
        }

        // handle generic type on base
        annotate(arrayTypes.get(arrayTypes.size() - 1), typeDef.getAnnotations());
    }

    private ClassOrInterfaceType unwrapDeclaredType(Type type) {
        if (type instanceof ClassOrInterfaceType)
            return (ClassOrInterfaceType)type;
        else if (type instanceof ReferenceType
                && ((ReferenceType)type).getArrayCount() == 0)
            return unwrapDeclaredType(((ReferenceType)type).getType());
        else
            return null;
    }
    private void annotate(AnnotatedTypeMirror atype, Type typeDef) {
        if (atype.getKind() == TypeKind.ARRAY) {
            annotateAsArray((AnnotatedArrayType)atype, (ReferenceType)typeDef);
            return;
        }
        if (typeDef.getAnnotations() != null)
            annotate(atype, typeDef.getAnnotations());
        ClassOrInterfaceType declType = unwrapDeclaredType(typeDef);
        if (atype.getKind() == TypeKind.DECLARED
                && declType != null) {
            AnnotatedDeclaredType adeclType = (AnnotatedDeclaredType)atype;
            if (declType.getTypeArgs() != null
                    && !declType.getTypeArgs().isEmpty()
                    && adeclType.isParameterized()) {
                assert declType.getTypeArgs().size() == adeclType.getTypeArguments().size();
                for (int i = 0; i < declType.getTypeArgs().size(); ++i) {
                    annotate(adeclType.getTypeArguments().get(i),
                            declType.getTypeArgs().get(i));
                }
            }
        } else if (atype.getKind() == TypeKind.WILDCARD) {
            AnnotatedWildcardType wildcardType = (AnnotatedWildcardType)atype;
            WildcardType wildcardDef = (WildcardType)typeDef;
            if (wildcardDef.getExtends() != null) {
                annotate(wildcardType.getExtendsBound(), wildcardDef.getExtends());
            } else if (wildcardDef.getSuper() != null) {
                annotate(wildcardType.getSuperBound(), wildcardDef.getSuper());
            }
        }
    }

    private void parseConstructor(ConstructorDeclaration decl,
            ExecutableElement elt, Map<Element, AnnotatedTypeMirror> result) {
        AnnotatedExecutableType methodType = atypeFactory.fromElement(elt);

        for (int i = 0; i < methodType.getParameterTypes().size(); ++i) {
            AnnotatedTypeMirror paramType = methodType.getParameterTypes().get(i);
            Parameter param = decl.getParameters().get(i);
            annotate(paramType, param.getType());
        }

        annotate(methodType.getReceiverType(), decl.getReceiverAnnotations());

        result.put(elt, methodType);
    }

    private void parseField(FieldDeclaration decl,
            VariableElement elt, Map<Element, AnnotatedTypeMirror> result) {
        AnnotatedTypeMirror fieldType = atypeFactory.fromElement(elt);
        annotate(fieldType, decl.getType());
        result.put(elt, fieldType);
    }

    private void annotate(AnnotatedTypeMirror type, List<AnnotationExpr> annotations) {
        if (annotations == null)
            return;
        for (AnnotationExpr annotation : annotations) {
            String annoName = StubUtil.getAnnotationName(annotation);
            AnnotationMirror annoMirror = this.annotations.get(annoName);
            if (annoMirror != null)
                type.addAnnotation(annoMirror);
        }
    }

    private void annotateParameters(List<? extends AnnotatedTypeMirror> typeArguments,
            List<TypeParameter> typeParameters) {
        if (typeParameters == null)
            return;

        for (int i = 0; i < typeParameters.size(); ++i) {
            TypeParameter param = typeParameters.get(i);
            AnnotatedTypeVariable paramType = (AnnotatedTypeVariable)typeArguments.get(i);

            if (param.getTypeBound() != null && param.getTypeBound().size() == 1) {
                annotate(paramType.getUpperBound(), param.getTypeBound().get(0));
            }
        }
    }

    private Map<Element, BodyDeclaration> mapMembers(TypeElement typeElt, TypeDeclaration typeDecl) {
        assert (typeElt.getSimpleName().contentEquals(typeDecl.getName())
                || typeDecl.getName().endsWith("$" + typeElt.getSimpleName().toString()))
            : String.format("%s  %s", typeElt.getSimpleName(), typeDecl.getName());

        Map<Element, BodyDeclaration> result = new HashMap<Element, BodyDeclaration>();

        for (BodyDeclaration member : typeDecl.getMembers()) {
            if (member instanceof MethodDeclaration) {
                Element elt = findElement(typeElt, (MethodDeclaration)member);
                result.put(elt, member);
            } else if (member instanceof ConstructorDeclaration) {
                Element elt = findElement(typeElt, (ConstructorDeclaration)member);
                result.put(elt, member);
            } else if (member instanceof FieldDeclaration) {
                FieldDeclaration fieldDecl = (FieldDeclaration)member;
                for (VariableDeclarator var : fieldDecl.getVariables())
                    result.put(findElement(typeElt, var), fieldDecl);
            } else if (member instanceof ClassOrInterfaceDeclaration) {
                // TODO: handle nested classes
                ClassOrInterfaceDeclaration ciDecl = (ClassOrInterfaceDeclaration) member;
                System.err.printf("Ignoring nested class in stub file: %s.%s%n", typeDecl.getName(), ciDecl.getName());
                System.err.printf("Instead, write as a top-level class %s$%s%n", typeDecl.getName(), ciDecl.getName());
            } else {
                // System.out.println("StubParser: Ignoring in mapMembers: " + member.getClass());
            }
        }
        result.remove(null);
        return result;
    }

    private AnnotatedDeclaredType findType(ClassOrInterfaceType type, List<AnnotatedDeclaredType> types) {
        String typeString = type.getName();
        for (AnnotatedDeclaredType superType : types) {
            if (superType.getUnderlyingType().asElement().getSimpleName().contentEquals(typeString))
                return superType;
        }
        debug("StubParser: Type " + typeString + " not found");
        return null;
    }
    public ExecutableElement findElement(TypeElement typeElt, MethodDeclaration methodDecl) {
        final String wantedMethodName = methodDecl.getName();
        final int wantedMethodParams =
            (methodDecl.getParameters() == null) ? 0 :
                methodDecl.getParameters().size();
        final String wantedMethodString = StubUtil.toString(methodDecl);
        for (ExecutableElement method : ElementFilter.methodsIn(typeElt.getEnclosedElements())) {
            // do heuristics first
            if (wantedMethodParams == method.getParameters().size()
                    && wantedMethodName.contentEquals(method.getSimpleName())
                    && StubUtil.toString(method).equals(wantedMethodString))
                return method;
        }
        debug("StubParser: Method " + wantedMethodString + " not found in type " + typeElt);
        return null;
    }

    public ExecutableElement findElement(TypeElement typeElt, ConstructorDeclaration methodDecl) {
        final int wantedMethodParams =
            (methodDecl.getParameters() == null) ? 0 :
                methodDecl.getParameters().size();
        final String wantedMethodString = StubUtil.toString(methodDecl);
        for (ExecutableElement method : ElementFilter.constructorsIn(typeElt.getEnclosedElements())) {
            // do heuristics first
            if (wantedMethodParams == method.getParameters().size()
                    && StubUtil.toString(method).equals(wantedMethodString))
                return method;
        }
        debug("StubParser: Constructor " + wantedMethodString + " not found in type " + typeElt);
        return null;
    }

    public VariableElement findElement(TypeElement typeElt, VariableDeclarator variable) {
        final String fieldName = variable.getId().getName();
        for (VariableElement field : ElementFilter.fieldsIn(typeElt.getEnclosedElements())) {
            if (fieldName.contains(field.getSimpleName()))
                return field;
        }
        debug("StubParser: Field " + fieldName + " not found in type " + typeElt);
        return null;
    }
    
    private void debug(String arg) {
    	// System.err.println(arg);
    }
}<|MERGE_RESOLUTION|>--- conflicted
+++ resolved
@@ -89,11 +89,7 @@
                 }
             } catch (AssertionError error) {
                 // do nothing
-<<<<<<< HEAD
             	debug("StubParser: " + error);
-=======
-                // System.err.println("StubParser: " + error);
->>>>>>> 6d82066e
             }
         }
         return result;
@@ -137,11 +133,7 @@
         if (typeElt == null
                 || typeElt.getKind() == ElementKind.ENUM
                 || typeElt.getKind() == ElementKind.ANNOTATION_TYPE) {
-<<<<<<< HEAD
         	  debug("StubParser: Type not found: " + typeName);
-=======
-            // System.err.println("StubParser: Type not found: " + typeName);
->>>>>>> 6d82066e
             return;
         }
 
