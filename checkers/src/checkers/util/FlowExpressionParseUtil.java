--- conflicted
+++ resolved
@@ -1,319 +1,299 @@
-package checkers.util;
-
-import java.util.ArrayList;
-import java.util.List;
-import java.util.regex.Matcher;
-import java.util.regex.Pattern;
-
-import javacutils.ElementUtils;
-import javacutils.InternalUtils;
-import javacutils.Resolver;
-import javacutils.TreeUtils;
-
-import javax.annotation.processing.ProcessingEnvironment;
-import javax.lang.model.element.Element;
-import javax.lang.model.type.TypeMirror;
-
-<<<<<<< HEAD
-import javacutils.ElementUtils;
-import javacutils.InternalUtils;
-import javacutils.Resolver;
-import javacutils.TreeUtils;
-=======
-import checkers.source.Result;
-import checkers.types.AnnotatedTypeFactory;
-
-import com.sun.source.tree.MethodTree;
-import com.sun.source.tree.Tree;
-import com.sun.source.tree.VariableTree;
-import com.sun.source.util.TreePath;
->>>>>>> b4b5eef7
-
-import dataflow.analysis.FlowExpressions;
-import dataflow.analysis.FlowExpressions.ClassName;
-import dataflow.analysis.FlowExpressions.FieldAccess;
-import dataflow.analysis.FlowExpressions.PureMethodCall;
-import dataflow.analysis.FlowExpressions.Receiver;
-import dataflow.analysis.FlowExpressions.ThisReference;
-import dataflow.cfg.node.ImplicitThisLiteralNode;
-import dataflow.cfg.node.LocalVariableNode;
-import dataflow.cfg.node.MethodInvocationNode;
-import dataflow.cfg.node.Node;
-
-/**
- * A collection of helper methods to parse a string that represents a restricted
- * Java expression. Such expressions can be found in annotations (e.g., to
- * specify a pre- or postcondition).
- *
- * @author Stefan Heule
- */
-public class FlowExpressionParseUtil {
-
-    /** Regular expression for an identifier */
-    protected static final String identifierRegex = "[a-zA-Z_$][a-zA-Z_$0-9]*";
-    /** Matches a parameter */
-    protected static final Pattern parameterPattern = Pattern
-            .compile("^#([1-9]+[0-9]*)$");
-    /** Finds all parameters */
-    protected static final Pattern parametersPattern = Pattern
-            .compile("#([1-9]+[0-9]*)");
-    /**
-     * Matches the self reference. In the future we could allow "#0" as a
-     * synonym for "this".
-     */
-    protected static final Pattern selfPattern = Pattern.compile("^(this)$");
-    /** Matches an identifier */
-    protected static final Pattern identifierPattern = Pattern.compile("^"
-            + identifierRegex + "$");
-    /** Matches a method call */
-    protected static final Pattern methodPattern = Pattern.compile("^("
-            + identifierRegex + ")\\((.*)\\)$");
-    /** Matches a field access */
-    protected static final Pattern dotPattern = Pattern
-            .compile("^([^.]+)\\.(.+)$");
-
-    /**
-     * Parse a string and return its representation as a
-     * {@link FlowExpression.Receiver}, or throw an
-     * {@link FlowExpressionParseException}. The expression is assumed to be
-     * used in the context of a method.
-     *
-     * @param s
-     *            The string to parse.
-     * @param path
-     *            The current tree path.
-     * @param receiverType
-     *            The type of the receiver that this expression might refer to.
-     * @param receiver
-     *            The receiver to be used in the result (if it occurs).
-     * @param arguments
-     *            The arguments of the method.
-     * @throws FlowExpressionParseException
-     */
-    public static/* @Nullable */FlowExpressions.Receiver parse(String s,
-            FlowExpressionContext context, TreePath path)
-            throws FlowExpressionParseException {
-        return parse(s, context, path, true, true, true, true, true);
-    }
-
-    /**
-     * Private implementation of {@link #parse} with a choice of which classes
-     * of expressions should be parsed.
-     */
-    private static/* @Nullable */FlowExpressions.Receiver parse(String s,
-            FlowExpressionContext context, TreePath path, boolean allowSelf,
-            boolean allowIdentifier, boolean allowParameter, boolean allowDot,
-            boolean allowMethods) throws FlowExpressionParseException {
-
-        Matcher identifierMatcher = identifierPattern.matcher(s);
-        Matcher selfMatcher = selfPattern.matcher(s);
-        Matcher parameterMatcher = parameterPattern.matcher(s);
-        Matcher methodMatcher = methodPattern.matcher(s);
-        Matcher dotMatcher = dotPattern.matcher(s);
-
-        ProcessingEnvironment env = context.atypeFactory.getProcessingEnv();
-
-        // this literal
-        if (selfMatcher.matches() && allowSelf) {
-            return new ThisReference(context.receiverType);
-        } else if (identifierMatcher.matches() && allowIdentifier) {
-            Resolver resolver = new Resolver(env);
-            try {
-<<<<<<< HEAD
-                Resolver resolver = new Resolver(env);
-                Element fieldElem = resolver.findField(s, context.receiverType,
-                        path);
-                return new FieldAccess(context.receiver, ElementUtils.getType(fieldElem),
-                        fieldElem);
-=======
-                // field access
-                Element fieldElem = resolver.findField(s, context.receiverType,
-                        path);
-                if (ElementUtils.isStatic(fieldElem)) {
-                    Element classElem = fieldElem.getEnclosingElement();
-                    Receiver staticClassReceiver = new ClassName(
-                            ElementUtils.getType(classElem));
-                    return new FieldAccess(staticClassReceiver,
-                            ElementUtils.getType(fieldElem), fieldElem);
-                } else {
-                    return new FieldAccess(context.receiver,
-                            ElementUtils.getType(fieldElem), fieldElem);
-                }
->>>>>>> b4b5eef7
-            } catch (Throwable t) {
-                try {
-                    // class literal
-                    Element classElem = resolver.findClass(s, path);
-                    return new ClassName(ElementUtils.getType(classElem));
-                } catch (Throwable t2) {
-                    throw new FlowExpressionParseException(Result.failure(
-                            "flowexpr.parse.error", s));
-                }
-            }
-        } else if (parameterMatcher.matches() && allowParameter) {
-            // parameter syntax
-            int idx = -1;
-            try {
-                idx = Integer.parseInt(parameterMatcher.group(1));
-            } catch (NumberFormatException e) {
-                // cannot occur by the way the pattern is defined (matches only
-                // numbers)
-                assert false;
-            }
-            if (idx > context.arguments.size()) {
-                throw new FlowExpressionParseException(Result.failure(
-                        "flowexpr.parse.index.too.big", Integer.toString(idx)));
-            }
-            return context.arguments.get(idx - 1);
-        } else if (methodMatcher.matches() && allowMethods) {
-            String methodName = methodMatcher.group(1);
-            String parameterList = methodMatcher.group(2);
-            if (parameterList.length() != 0) {
-                throw new FlowExpressionParseException(
-                        Result.failure("flowexpr.parse.nonempty.parameter"));
-            }
-            try {
-                Resolver resolver = new Resolver(env);
-                Element methodElement = resolver.findMethod(methodName,
-                        context.receiverType, path);
-                List<Receiver> parameters = new ArrayList<>();
-<<<<<<< HEAD
-                return new PureMethodCall(ElementUtils.getType(methodElement), methodElement,
-                        context.receiver, parameters);
-=======
-                return new PureMethodCall(ElementUtils.getType(methodElement),
-                        methodElement, context.receiver, parameters);
->>>>>>> b4b5eef7
-            } catch (Throwable t) {
-                throw new FlowExpressionParseException(Result.failure(
-                        "flowexpr.parse.error", s));
-            }
-        } else if (dotMatcher.matches() && allowDot) {
-            String receiverString = dotMatcher.group(1);
-            String remainingString = dotMatcher.group(2);
-
-            // Parse the receiver first.
-            Receiver receiver = parse(receiverString, context, path);
-
-            // Parse the rest, with a new receiver.
-            FlowExpressionContext newContext = context.changeReceiver(receiver);
-            return parse(remainingString, newContext, path, false, true, false,
-                    true, true);
-        } else {
-            throw new FlowExpressionParseException(Result.failure(
-                    "flowexpr.parse.error", s));
-        }
-    }
-
-    /**
-     * Context used to parse a flow expression.
-     */
-    public static class FlowExpressionContext {
-        public final TypeMirror receiverType;
-        public final Receiver receiver;
-        public final List<Receiver> arguments;
-        public final AnnotatedTypeFactory atypeFactory;
-
-        public FlowExpressionContext(TypeMirror receiverType,
-                Receiver receiver, List<Receiver> arguments,
-                AnnotatedTypeFactory factory) {
-            assert factory != null;
-            this.receiverType = receiverType;
-            this.receiver = receiver;
-            this.arguments = arguments;
-            this.atypeFactory = factory;
-        }
-
-        /**
-         * Returns a copy of the context that is identical, but has a different
-         * receiver.
-         */
-        public FlowExpressionContext changeReceiver(Receiver receiver) {
-            return new FlowExpressionContext(receiver.getType(), receiver,
-                    arguments, atypeFactory);
-        }
-    }
-
-    /**
-     * @return The list of parameters that occur in {@code s}, identified by the
-     *         number of the parameter (starting at 1).
-     */
-    public static List<Integer> parameterIndices(String s) {
-        List<Integer> result = new ArrayList<>();
-        Matcher matcher = parametersPattern.matcher(s);
-        while (matcher.find()) {
-            int idx = Integer.parseInt(matcher.group(1));
-            result.add(idx);
-        }
-        return result;
-    }
-
-    /**
-     * An exception that indicates a parse error. It contains a {@link Result}
-     * that can be used for error reporting.
-     */
-    public static class FlowExpressionParseException extends Exception {
-        private static final long serialVersionUID = 1L;
-
-        protected final Result result;
-
-        public FlowExpressionParseException(Result result) {
-            this.result = result;
-        }
-
-        public Result getResult() {
-            return result;
-        }
-    }
-
-    /**
-     * @return A {@link FlowExpressionContext} for the method {@code node} as
-     *         seen at the method declaration.
-     */
-    public static FlowExpressionContext buildFlowExprContextForDeclaration(
-            MethodTree node, Tree classTree, AnnotatedTypeFactory factory) {
-        Node receiver = new ImplicitThisLiteralNode(
-                InternalUtils.typeOf(classTree));
-        Receiver internalReceiver = FlowExpressions.internalReprOf(factory,
-                receiver);
-        List<Receiver> internalArguments = new ArrayList<>();
-        for (VariableTree arg : node.getParameters()) {
-            internalArguments.add(FlowExpressions.internalReprOf(factory,
-                    new LocalVariableNode(arg)));
-        }
-        FlowExpressionContext flowExprContext = new FlowExpressionContext(
-                receiver.getType(), internalReceiver, internalArguments,
-                factory);
-        return flowExprContext;
-    }
-
-    /**
-     * @return A {@link FlowExpressionContext} for the method {@code node} as
-     *         seen at the method declaration.
-     */
-    public static FlowExpressionContext buildFlowExprContextForDeclaration(
-            MethodTree node, TreePath currentPath, AnnotatedTypeFactory factory) {
-        Tree classTree = TreeUtils.enclosingClass(currentPath);
-        return buildFlowExprContextForDeclaration(node, classTree, factory);
-    }
-
-    /**
-     * @return A {@link FlowExpressionContext} for the method {@code node}
-     *         (represented as a {@link Node} as seen at the method use (i.e.,
-     *         at a method call site).
-     */
-    public static FlowExpressionContext buildFlowExprContextForUse(
-            MethodInvocationNode n, AnnotatedTypeFactory factory) {
-        Node receiver = n.getTarget().getReceiver();
-        Receiver internalReceiver = FlowExpressions.internalReprOf(factory,
-                receiver);
-        List<Receiver> internalArguments = new ArrayList<>();
-        for (Node arg : n.getArguments()) {
-            internalArguments.add(FlowExpressions.internalReprOf(factory, arg));
-        }
-        FlowExpressionContext flowExprContext = new FlowExpressionContext(
-                receiver.getType(), internalReceiver, internalArguments,
-                factory);
-        return flowExprContext;
-    }
-}
+package checkers.util;
+
+import java.util.ArrayList;
+import java.util.List;
+import java.util.regex.Matcher;
+import java.util.regex.Pattern;
+
+import javacutils.ElementUtils;
+import javacutils.InternalUtils;
+import javacutils.Resolver;
+import javacutils.TreeUtils;
+
+import javax.annotation.processing.ProcessingEnvironment;
+import javax.lang.model.element.Element;
+import javax.lang.model.type.TypeMirror;
+
+import checkers.source.Result;
+import checkers.types.AnnotatedTypeFactory;
+
+import com.sun.source.tree.MethodTree;
+import com.sun.source.tree.Tree;
+import com.sun.source.tree.VariableTree;
+import com.sun.source.util.TreePath;
+
+import dataflow.analysis.FlowExpressions;
+import dataflow.analysis.FlowExpressions.ClassName;
+import dataflow.analysis.FlowExpressions.FieldAccess;
+import dataflow.analysis.FlowExpressions.PureMethodCall;
+import dataflow.analysis.FlowExpressions.Receiver;
+import dataflow.analysis.FlowExpressions.ThisReference;
+import dataflow.cfg.node.ImplicitThisLiteralNode;
+import dataflow.cfg.node.LocalVariableNode;
+import dataflow.cfg.node.MethodInvocationNode;
+import dataflow.cfg.node.Node;
+
+/**
+ * A collection of helper methods to parse a string that represents a restricted
+ * Java expression. Such expressions can be found in annotations (e.g., to
+ * specify a pre- or postcondition).
+ *
+ * @author Stefan Heule
+ */
+public class FlowExpressionParseUtil {
+
+    /** Regular expression for an identifier */
+    protected static final String identifierRegex = "[a-zA-Z_$][a-zA-Z_$0-9]*";
+    /** Matches a parameter */
+    protected static final Pattern parameterPattern = Pattern
+            .compile("^#([1-9]+[0-9]*)$");
+    /** Finds all parameters */
+    protected static final Pattern parametersPattern = Pattern
+            .compile("#([1-9]+[0-9]*)");
+    /**
+     * Matches the self reference. In the future we could allow "#0" as a
+     * synonym for "this".
+     */
+    protected static final Pattern selfPattern = Pattern.compile("^(this)$");
+    /** Matches an identifier */
+    protected static final Pattern identifierPattern = Pattern.compile("^"
+            + identifierRegex + "$");
+    /** Matches a method call */
+    protected static final Pattern methodPattern = Pattern.compile("^("
+            + identifierRegex + ")\\((.*)\\)$");
+    /** Matches a field access */
+    protected static final Pattern dotPattern = Pattern
+            .compile("^([^.]+)\\.(.+)$");
+
+    /**
+     * Parse a string and return its representation as a
+     * {@link FlowExpression.Receiver}, or throw an
+     * {@link FlowExpressionParseException}. The expression is assumed to be
+     * used in the context of a method.
+     *
+     * @param s
+     *            The string to parse.
+     * @param path
+     *            The current tree path.
+     * @param receiverType
+     *            The type of the receiver that this expression might refer to.
+     * @param receiver
+     *            The receiver to be used in the result (if it occurs).
+     * @param arguments
+     *            The arguments of the method.
+     * @throws FlowExpressionParseException
+     */
+    public static/* @Nullable */FlowExpressions.Receiver parse(String s,
+            FlowExpressionContext context, TreePath path)
+            throws FlowExpressionParseException {
+        return parse(s, context, path, true, true, true, true, true);
+    }
+
+    /**
+     * Private implementation of {@link #parse} with a choice of which classes
+     * of expressions should be parsed.
+     */
+    private static/* @Nullable */FlowExpressions.Receiver parse(String s,
+            FlowExpressionContext context, TreePath path, boolean allowSelf,
+            boolean allowIdentifier, boolean allowParameter, boolean allowDot,
+            boolean allowMethods) throws FlowExpressionParseException {
+
+        Matcher identifierMatcher = identifierPattern.matcher(s);
+        Matcher selfMatcher = selfPattern.matcher(s);
+        Matcher parameterMatcher = parameterPattern.matcher(s);
+        Matcher methodMatcher = methodPattern.matcher(s);
+        Matcher dotMatcher = dotPattern.matcher(s);
+
+        ProcessingEnvironment env = context.atypeFactory.getProcessingEnv();
+
+        // this literal
+        if (selfMatcher.matches() && allowSelf) {
+            return new ThisReference(context.receiverType);
+        } else if (identifierMatcher.matches() && allowIdentifier) {
+            Resolver resolver = new Resolver(env);
+            try {
+                // field access
+                Element fieldElem = resolver.findField(s, context.receiverType,
+                        path);
+                if (ElementUtils.isStatic(fieldElem)) {
+                    Element classElem = fieldElem.getEnclosingElement();
+                    Receiver staticClassReceiver = new ClassName(
+                            ElementUtils.getType(classElem));
+                    return new FieldAccess(staticClassReceiver,
+                            ElementUtils.getType(fieldElem), fieldElem);
+                } else {
+                    return new FieldAccess(context.receiver,
+                            ElementUtils.getType(fieldElem), fieldElem);
+                }
+            } catch (Throwable t) {
+                try {
+                    // class literal
+                    Element classElem = resolver.findClass(s, path);
+                    return new ClassName(ElementUtils.getType(classElem));
+                } catch (Throwable t2) {
+                    throw new FlowExpressionParseException(Result.failure(
+                            "flowexpr.parse.error", s));
+                }
+            }
+        } else if (parameterMatcher.matches() && allowParameter) {
+            // parameter syntax
+            int idx = -1;
+            try {
+                idx = Integer.parseInt(parameterMatcher.group(1));
+            } catch (NumberFormatException e) {
+                // cannot occur by the way the pattern is defined (matches only
+                // numbers)
+                assert false;
+            }
+            if (idx > context.arguments.size()) {
+                throw new FlowExpressionParseException(Result.failure(
+                        "flowexpr.parse.index.too.big", Integer.toString(idx)));
+            }
+            return context.arguments.get(idx - 1);
+        } else if (methodMatcher.matches() && allowMethods) {
+            String methodName = methodMatcher.group(1);
+            String parameterList = methodMatcher.group(2);
+            if (parameterList.length() != 0) {
+                throw new FlowExpressionParseException(
+                        Result.failure("flowexpr.parse.nonempty.parameter"));
+            }
+            try {
+                Resolver resolver = new Resolver(env);
+                Element methodElement = resolver.findMethod(methodName,
+                        context.receiverType, path);
+                List<Receiver> parameters = new ArrayList<>();
+                return new PureMethodCall(ElementUtils.getType(methodElement),
+                        methodElement, context.receiver, parameters);
+            } catch (Throwable t) {
+                throw new FlowExpressionParseException(Result.failure(
+                        "flowexpr.parse.error", s));
+            }
+        } else if (dotMatcher.matches() && allowDot) {
+            String receiverString = dotMatcher.group(1);
+            String remainingString = dotMatcher.group(2);
+
+            // Parse the receiver first.
+            Receiver receiver = parse(receiverString, context, path);
+
+            // Parse the rest, with a new receiver.
+            FlowExpressionContext newContext = context.changeReceiver(receiver);
+            return parse(remainingString, newContext, path, false, true, false,
+                    true, true);
+        } else {
+            throw new FlowExpressionParseException(Result.failure(
+                    "flowexpr.parse.error", s));
+        }
+    }
+
+    /**
+     * Context used to parse a flow expression.
+     */
+    public static class FlowExpressionContext {
+        public final TypeMirror receiverType;
+        public final Receiver receiver;
+        public final List<Receiver> arguments;
+        public final AnnotatedTypeFactory atypeFactory;
+
+        public FlowExpressionContext(TypeMirror receiverType,
+                Receiver receiver, List<Receiver> arguments,
+                AnnotatedTypeFactory factory) {
+            assert factory != null;
+            this.receiverType = receiverType;
+            this.receiver = receiver;
+            this.arguments = arguments;
+            this.atypeFactory = factory;
+        }
+
+        /**
+         * Returns a copy of the context that is identical, but has a different
+         * receiver.
+         */
+        public FlowExpressionContext changeReceiver(Receiver receiver) {
+            return new FlowExpressionContext(receiver.getType(), receiver,
+                    arguments, atypeFactory);
+        }
+    }
+
+    /**
+     * @return The list of parameters that occur in {@code s}, identified by the
+     *         number of the parameter (starting at 1).
+     */
+    public static List<Integer> parameterIndices(String s) {
+        List<Integer> result = new ArrayList<>();
+        Matcher matcher = parametersPattern.matcher(s);
+        while (matcher.find()) {
+            int idx = Integer.parseInt(matcher.group(1));
+            result.add(idx);
+        }
+        return result;
+    }
+
+    /**
+     * An exception that indicates a parse error. It contains a {@link Result}
+     * that can be used for error reporting.
+     */
+    public static class FlowExpressionParseException extends Exception {
+        private static final long serialVersionUID = 1L;
+
+        protected final Result result;
+
+        public FlowExpressionParseException(Result result) {
+            this.result = result;
+        }
+
+        public Result getResult() {
+            return result;
+        }
+    }
+
+    /**
+     * @return A {@link FlowExpressionContext} for the method {@code node} as
+     *         seen at the method declaration.
+     */
+    public static FlowExpressionContext buildFlowExprContextForDeclaration(
+            MethodTree node, Tree classTree, AnnotatedTypeFactory factory) {
+        Node receiver = new ImplicitThisLiteralNode(
+                InternalUtils.typeOf(classTree));
+        Receiver internalReceiver = FlowExpressions.internalReprOf(factory,
+                receiver);
+        List<Receiver> internalArguments = new ArrayList<>();
+        for (VariableTree arg : node.getParameters()) {
+            internalArguments.add(FlowExpressions.internalReprOf(factory,
+                    new LocalVariableNode(arg)));
+        }
+        FlowExpressionContext flowExprContext = new FlowExpressionContext(
+                receiver.getType(), internalReceiver, internalArguments,
+                factory);
+        return flowExprContext;
+    }
+
+    /**
+     * @return A {@link FlowExpressionContext} for the method {@code node} as
+     *         seen at the method declaration.
+     */
+    public static FlowExpressionContext buildFlowExprContextForDeclaration(
+            MethodTree node, TreePath currentPath, AnnotatedTypeFactory factory) {
+        Tree classTree = TreeUtils.enclosingClass(currentPath);
+        return buildFlowExprContextForDeclaration(node, classTree, factory);
+    }
+
+    /**
+     * @return A {@link FlowExpressionContext} for the method {@code node}
+     *         (represented as a {@link Node} as seen at the method use (i.e.,
+     *         at a method call site).
+     */
+    public static FlowExpressionContext buildFlowExprContextForUse(
+            MethodInvocationNode n, AnnotatedTypeFactory factory) {
+        Node receiver = n.getTarget().getReceiver();
+        Receiver internalReceiver = FlowExpressions.internalReprOf(factory,
+                receiver);
+        List<Receiver> internalArguments = new ArrayList<>();
+        for (Node arg : n.getArguments()) {
+            internalArguments.add(FlowExpressions.internalReprOf(factory, arg));
+        }
+        FlowExpressionContext flowExprContext = new FlowExpressionContext(
+                receiver.getType(), internalReceiver, internalArguments,
+                factory);
+        return flowExprContext;
+    }
+}