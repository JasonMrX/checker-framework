\htmlhr
\chapter{Integration with external tools\label{external-tools}}

This chapter discusses how to run a checker from the command line, from a
build system, or from an IDE\@.  You can skip to the appropriate section:

% Keep this list up to date with the sections of this chapter and with TWO
% copies of the list in file introduction.tex .
\begin{itemize}
\item javac (Section~\ref{javac-installation})
\item Ant (Section~\ref{ant-task})
\item Maven (Section~\ref{maven})
\item Gradle (Section~\ref{gradle})
\item Android Gradle Plugin(Section~\ref{android-gradle})
\item IntelliJ IDEA (Section~\ref{intellij})
\item Eclipse (Section~\ref{eclipse})
\item tIDE (Section~\ref{tide})
\item NetBeans (Section~\ref{netbeans})
\end{itemize}

If your build system or IDE is not listed above, you should customize how
it runs the javac command on your behalf.  See your build system or IDE
documentation to learn how to
customize it, adapting the instructions for javac in Section~\ref{javac-installation}.
If you make another tool support running a checker, please
inform us via the
\href{https://groups.google.com/forum/#!forum/checker-framework-discuss}{mailing
  list} or
\href{https://github.com/typetools/checker-framework/issues}{issue tracker} so
we can add it to this manual.

All examples in this chapter are in the public domain, with no copyright nor
licensing restrictions.


\section{Javac compiler\label{javac-installation}}

To perform pluggable type-checking, run the \<javac> compiler with the
Checker Framework on the classpath.
There are three ways to achieve this.  You can use any
one of them.  However, if you are using the Windows command shell, you must
use the last one.
% Is the last one required for Cygwin, as well as for the Windows command shell?


\begin{itemize}
  \item
    Option 1:
    Add directory
    \code{.../checker-framework-2.1.14/checker/bin} to your path, \emph{before} any other
    directory that contains a \<javac> executable.

    If you are
    using the bash shell, a way to do this is to add the following to your
    \verb|~/.profile| (or alternately \verb|~/.bash_profle| or \verb|~/.bashrc|) file:
\begin{Verbatim}
  export CHECKERFRAMEWORK=${HOME}/checker-framework-2.1.14
  export PATH=${CHECKERFRAMEWORK}/checker/bin:${PATH}
\end{Verbatim}
    then log out and back in to ensure that the environment variable
    setting takes effect.

    Now, whenever you run \code{javac}, you will use the ``Checker
    Framework compiler''.  It is exactly the same as the OpenJDK compiler,
    with two small differences:  it includes the Checker Framework jar file
    on its classpath, and it recognizes type annotations in comments (see
    Section~\ref{annotations-in-comments}).

  \item
    \begin{sloppypar}
    Option 2:
    Whenever this document tells you to run \code{javac}, you
    can instead run \code{\$CHECKERFRAMEWORK/checker/bin/javac}.
    \end{sloppypar}

    You can simplify this by introducing an alias.  Then,
    whenever this document tells you to run \code{javac}, instead use that
    alias.  Here is the syntax for your
    \verb|~/.bashrc| file:
% No Windows example because this doesn't work under Windows.
\begin{Verbatim}
  export CHECKERFRAMEWORK=${HOME}/checker-framework-2.1.14
  alias javacheck='$CHECKERFRAMEWORK/checker/bin/javac'
\end{Verbatim}

    If you wish to compile files that can be run on a Java 7 JVM, then add
    command-line arguments to so indicate:

\begin{Verbatim}
  export CHECKERFRAMEWORK=${HOME}/checker-framework-2.1.14
  alias javacheck='$CHECKERFRAMEWORK/checker/bin/javac -source 7 -target 7'
\end{Verbatim}

   If you do not add the \<-source 7 -target 7> command-line arguments, you
   may get the following error when running a class that was compiled by
   javacheck:
\begin{Verbatim}
  UnsupportedClassVersionError: ... : Unsupported major.minor version 52.0
\end{Verbatim}

   \item
   Option 3:
   Whenever this document tells you to run \code{javac}, instead
   run checker.jar via \<java> (not \<javac>) as in:

\begin{Verbatim}
  java -jar "$CHECKERFRAMEWORK/checker/dist/checker.jar" ...
\end{Verbatim}

    You can simplify the above command by introducing an alias.  Then,
    whenever this document tells you to run \code{javac}, instead use that
    alias.  For example:

\begin{Verbatim}
  # Unix
  export CHECKERFRAMEWORK=${HOME}/checker-framework-2.1.14
  alias javacheck='java -jar "$CHECKERFRAMEWORK/checker/dist/checker.jar"'

  # Windows
  set CHECKERFRAMEWORK = C:\Program Files\checker-framework-2.1.14\
  doskey javacheck=java -jar "%CHECKERFRAMEWORK%\checker\dist\checker.jar" $*
\end{Verbatim}

   \noindent
   and add \<-source 7 -target 7> if you wish to produce .class files that
   can be run on a Java 7 JVM.

   (Explanation for advanced users:  More generally, anywhere that you would use \<javac.jar>, you can substitute
   \<\$CHECKERFRAMEWORK/checker/dist/checker.jar>;
   the result is to use the Checker
   Framework compiler instead of the regular \<javac>.)

\end{itemize}


To ensure that you are using the Checker Framework compiler, run
\<javac -version> (possibly using the
full pathname to \<javac> or the alias, if you did not add the Checker
Framework \<javac> to your path).
The output should be:

\begin{Verbatim}
  javac 1.8.0-jsr308-2.1.14
\end{Verbatim}




%% Does this work?  Text elsewhere in the manual imples that it does not.
% \item
% \begin{sloppypar}
%   In order to use the updated compiler when you type \code{javac}, add the
%   directory \<C:\ttbs{}Program Files\ttbs{}checker-framework\ttbs{}checkers\ttbs{}binary> to the
%   beginning of your path variable.  Also set a \code{CHECKERFRAMEWORK} variable.
% \end{sloppypar}
%
% % Instructions stolen from http://www.webreference.com/js/tips/020429.html
%
% To set an environment variable, you have two options:  make the change
% temporarily or permanently.
% \begin{itemize}
% \item
% To make the change \textbf{temporarily}, type at the command shell prompt:
%
% \begin{alltt}
% path = \emph{newdir};%PATH%
% \end{alltt}
%
% For example:
%
% \begin{Verbatim}
% set CHECKERFRAMEWORK = C:\Program Files\checker-framework
% path = %CHECKERFRAMEWORK%\checker\bin;%PATH%
% \end{Verbatim}
%
% This is a temporary change that endures until the window is closed, and you
% must re-do it every time you start a new command shell.
%
% \item
% To make the change \textbf{permanently},
% Right-click the \<My Computer> icon and
% select \<Properties>. Select the \<Advanced> tab and click the
% \<Environment Variables> button. You can set the variable as a ``System
% Variable'' (visible to all users) or as a ``User Variable'' (visible to
% just this user).  Both work; the instructions below show how to set as a
% ``System Variable''.
% In the \<System Variables> pane, select
% \<Path> from the list and click \<Edit>. In the \<Edit System Variable>
% dialog box, move the cursor to the beginning of the string in the
% \<Variable Value> field and type the full directory name (not using the
% \verb|%CHECKERFRAMEWORK%| environment variable) followed by a
% semicolon (\<;>).
%
% % This is for the benefit of the Ant task.
% Similarly, set the \code{CHECKERFRAMEWORK} variable.
%
% This is a permanent change that only needs to be done once ever.
% \end{itemize}



\section{Ant task\label{ant-task}}

If you use the \href{http://ant.apache.org/}{Ant} build tool to compile
your software, then you can add an Ant task that runs a checker.  We assume
that your Ant file already contains a compilation target that uses the
\code{javac} task.

\begin{enumerate}
\item
Set the \code{jsr308javac} property:

%BEGIN LATEX
\begin{smaller}
%END LATEX
\begin{Verbatim}
  <property environment="env"/>

  <property name="checkerframework" value="${env.CHECKERFRAMEWORK}" />

  <!-- On Mac/Linux, use the javac shell script; on Windows, use javac.bat -->
  <condition property="cfJavac" value="javac.bat" else="javac">
      <os family="windows" />
  </condition>

  <presetdef name="jsr308.javac">
    <javac fork="yes" executable="${checkerframework}/checker/bin/${cfJavac}" >
      <!-- JSR-308-related compiler arguments -->
      <compilerarg value="-version"/>
      <compilerarg value="-implicit:class"/>
    </javac>
  </presetdef>
\end{Verbatim}
%BEGIN LATEX
\end{smaller}
%END LATEX

\item \textbf{Duplicate} the compilation target, then \textbf{modify} it slightly as
indicated in this example:

%BEGIN LATEX
\begin{smaller}
%END LATEX
\begin{Verbatim}
  <target name="check-nullness"
          description="Check for null pointer dereferences"
          depends="clean,...">
    <!-- use jsr308.javac instead of javac -->
    <jsr308.javac ... >
      <compilerarg line="-processor org.checkerframework.checker.nullness.NullnessChecker"/>
      <!-- optional, to not check uses of library methods:
        <compilerarg value="-AskipUses=^(java\.awt\.|javax\.swing\.)"/>
      -->
      <compilerarg line="-Xmaxerrs 10000"/>
      ...
    </jsr308.javac>
  </target>
\end{Verbatim}
%BEGIN LATEX
\end{smaller}
%END LATEX

Fill in each ellipsis (\ldots) from the original compilation target.

In the example, the target is named \code{check-nullness}, but you can
name it whatever you like.
\end{enumerate}

\subsection{Explanation\label{ant-task-explanation}}

This section explains each part of the Ant task.

\begin{enumerate}
\item Definition of \code{jsr308.javac}:

The \code{fork} field of the \code{javac} task
ensures that an external javac program is called.  Otherwise, Ant will run
javac via a Java method call, and there is no guarantee that it will get
the Checker Framework compiler that is distributed with the Checker Framework.

The \code{-version} compiler argument is just for debugging; you may omit
it.

The \code{-implicit:class} compiler argument causes annotation processing
to be performed on implicitly compiled files.  (An implicitly compiled file
is one that was not specified on the command line, but for which the source
code is newer than the \code{.class} file.)  This is the default, but
supplying the argument explicitly suppresses a compiler warning.

%% -Awarns was removed above without removing it here.
% The \code{-Awarns} compiler argument is optional, and causes the checker to
% treat errors as warnings so that compilation does not fail even if
% pluggable type-checking fails; see Section~\ref{checker-options}.

\item The \code{check-nullness} target:

The target assumes the existence of a \code{clean} target that removes all
\code{.class} files.  That is necessary because Ant's \code{javac} target
doesn't re-compile \code{.java} files for which a \code{.class} file
already exists.

The \code{-processor ...} compiler argument indicates which checker to
run.  You can supply additional arguments to the checker as well.

\end{enumerate}


\section{Maven\label{maven}}

If you use the \href{http://maven.apache.org/}{Maven} tool,
then you can enable Checker Framework checkers by following the
instructions below.

See the directory \code{docs/examples/MavenExample/} for examples of the use of
Maven build files that run a checker.  These examples can be used to verify that
Maven is correctly downloading the Checker Framework from
\href{http://search.maven.org/#search\%7Cga\%7C1\%7Corg.checkerframework}{Maven
  Central} and executing it.

There are two general ways you can configure your Maven buildfile,
corresponding to the two ways to run the Checker Framework:
\begin{itemize}
\item
  Use the Type Annotations compiler.  You need to use this if you write
  annotations in comments (see Section~\ref{annotations-in-comments}).
\item
  Use the standard Java 8 compiler.
\end{itemize}

Please note that the \<-AoutputArgsToFile> command-line option
(see Section~\ref{creating-debugging-options-output-args}) and shorthands for built-in checkers
(see Section~\ref{shorthand-for-checkers}) are not available when
following these instructions.  Both these features are available only when a checker is
launched via \<checker.jar> such as when \code{\$CHECKERFRAMEWORK/checker/bin/javac}
is run.  The instructions in this section
bypass \<checker.jar> and cause the compiler to run a
checker as an annotation processor directly.

\begin{enumerate}

\item Declare a dependency on the Checker Framework artifacts, either from
  Maven Central or from a local directory.  Find the
  existing \code{<dependencies>} section and add the following new
  \code{<dependency>} items:

\begin{enumerate}
\item
  To obtain artifacts from Maven Central:

\begin{alltt}
  <dependencies>
    ... existing <dependency> items ...

    <!-- annotations from the Checker Framework: nullness, interning, locking, ... -->
    <dependency>
      <groupId>org.checkerframework</groupId>
      <artifactId>checker-qual</artifactId>
      <version>\ReleaseVersion{}</version>
    </dependency>
    <dependency>
      <groupId>org.checkerframework</groupId>
      <artifactId>checker</artifactId>
      <version>\ReleaseVersion{}</version>
    </dependency>
    <!-- The Type Annotations compiler. Uncomment if using annotations in comments. -->
    <!-- <dependency>
      <groupId>org.checkerframework</groupId>
      <artifactId>compiler</artifactId>
      <version>\ReleaseVersion{}</version>
    </dependency> -->
    <dependency>
      <groupId>org.checkerframework</groupId>
      <artifactId>jdk8</artifactId>
      <version>\ReleaseVersion{}</version>
    </dependency>
  </dependencies>
\end{alltt}

Be sure to update to the most recent version periodically, to obtain the
latest bug fixes and new features.

\item
  To use a local version of the Checker Framework (for example,
  one that you have built from source):

\begin{alltt}
  <dependencies>
    ... existing <dependency> items ...

    <!-- Annotations from the Checker Framework: nullness, interning, locking, ... -->
    <dependency>
      <groupId>org.checkerframework</groupId>
      <artifactId>checker-qual</artifactId>
      <version>\ReleaseVersion{}</version>
      <scope>system</scope>
      <systemPath>\$\{env.CHECKERFRAMEWORK\}/checker/dist/checker-qual.jar</systemPath>
    </dependency>
    <dependency>
      <groupId>org.checkerframework</groupId>
      <artifactId>checker</artifactId>
      <version>\ReleaseVersion{}</version>
      <scope>system</scope>
      <systemPath>\$\{env.CHECKERFRAMEWORK\}/checker/dist/checker.jar</systemPath>
    </dependency>
    <!-- The Type Annotations compiler. Uncomment if using annotations in comments. -->
    <!-- <dependency>
      <groupId>org.checkerframework</groupId>
      <artifactId>compiler</artifactId>
      <version>\ReleaseVersion{}</version>
      <scope>system</scope>
      <systemPath>\$\{env.CHECKERFRAMEWORK\}/checker/dist/compiler.jar</systemPath>
    </dependency> -->
    <!-- The annotated JDK to use. -->
    <dependency>
      <groupId>org.checkerframework</groupId>
      <artifactId>jdk8</artifactId>
      <version>\ReleaseVersion{}</version>
      <scope>system</scope>
      <systemPath>\$\{env.CHECKERFRAMEWORK\}/checker/dist/jdk8.jar</systemPath>
    </dependency>
  </dependencies>
\end{alltt}
\end{enumerate}


\item Use Maven properties to hold the locations of the
  annotated JDK and (if using annotations in comments), the Type Annotations compiler.  Both were declared as Maven dependencies above.
To set the value of these properties automatically, you will use the Maven Dependency plugin.

First, create the properties in the \code{properties} section of the POM:

\begin{alltt}
<properties>
  <!-- These properties will be set by the Maven Dependency plugin -->
  <annotatedJdk>$\{org.checkerframework:jdk8:jar\}</annotatedJdk>
  <!-- Uncomment to use the Type Annotations compiler. -->
  <!-- <typeAnnotationsJavac>$\{org.checkerframework:compiler:jar\}</typeAnnotationsJavac> -->
</properties>
\end{alltt}

Change the reference to the \code{maven-dependency-plugin} within the \code{<plugins>}
section, or add it if it is not present.

\begin{alltt}
  <plugin>
    <!-- This plugin will set properties values using dependency information -->
    <groupId>org.apache.maven.plugins</groupId>
    <artifactId>maven-dependency-plugin</artifactId>
    <executions>
      <execution>
        <goals>
          <goal>properties</goal>
        </goals>
      </execution>
    </executions>
  </plugin>
\end{alltt}


\item Direct the Maven compiler plugin to use the desired checkers.
Change the reference to the \code{maven-compiler-plugin} within the \code{<plugins>}
section, or add it if it is not present.

For example, to use the \code{org.checkerframework.checker.nullness.NullnessChecker}:

\begin{mysmall}
\begin{alltt}
  <plugin>
    <artifactId>maven-compiler-plugin</artifactId>
    <version>3.6.1</version>
    <configuration>
      <!-- Change source and target to 1.7 to create .class files that can be run on a Java 7 JVM -->
      <source>1.8</source>
      <target>1.8</target>
      <fork>true</fork>
      <compilerArguments>
        <Xmaxerrs>10000</Xmaxerrs>
        <Xmaxwarns>10000</Xmaxwarns>
      </compilerArguments>
      <annotationProcessors>
        <!-- Add all the checkers you want to enable here -->
        <annotationProcessor>org.checkerframework.checker.nullness.NullnessChecker</annotationProcessor>
      </annotationProcessors>
      <compilerArgs>
        <!-- location of the annotated JDK, which comes from a Maven dependency -->
        <arg>-Xbootclasspath/p:$\{annotatedJdk\}</arg>
<<<<<<< HEAD
        <!-- Uncomment the following line to use the type annotations compiler. -->
        <!-- <arg>-classpath $\{typeAnnotationsJavac\}</arg> -->
=======
        <!-- Uncomment the following line to use the Type Annotations compiler. -->
        <!-- <arg>-J-Xbootclasspath/p:$\{typeAnnotationsJavac\}</arg> -->
>>>>>>> 3f7f57ae
      </compilerArgs>
    </configuration>
  </plugin>
\end{alltt}
\end{mysmall}

Now, building with Maven will run the checkers during compilation.

Notice that using this approach, no external setup is necessary,
so your Maven build should be reproducible on any server.

If you want to allow Maven to compile your code without running the
checkers, you may want to move the declarations above to within a Maven
profile, so that the checkers run only if the profile was enabled.

\end{enumerate}


\section{Gradle\label{gradle}}

If you use \href{https://gradle.org/}{Gradle},
then you can run a checker by following the instructions below.

See the directory \code{docs/examples/GradleExamples/} for examples of Gradle
build files that run a checker.  You can use these examples to verify that
Gradle is correctly downloading the Checker Framework from
\href{http://search.maven.org/#search\%7Cga\%7C1\%7Corg.checkerframework}{Maven
  Central} and executing it.

\begin{enumerate}

\item Indicate which version of Java you are using.  We recommend the
  following code, but you can also hard-code the \<ext.targetJavaVersion>
  property.

\begin{mysmall}
\begin{Verbatim}
ext.targetJavaVersion = JavaVersion.current().isJava8() ? JavaVersion.VERSION_1_8 : JavaVersion.VERSION_1_9
\end{Verbatim}
\end{mysmall}

\item Use the Maven Central repository:

\begin{Verbatim}
repositories {
  ... existing repositories...
  mavenCentral()
}
\end{Verbatim}

\item Add dependency configurations for the annotated JDK, \<checker.jar>, and the Type Annotations compiler:

\begin{mysmall}
\begin{Verbatim}
configurations {
    ... existing configurations ...
    checkerFrameworkAnnotatedJDK {
       description = 'a copy of JDK classes with Checker Framework type qualifers inserted'
    }
    checkerFramework {
       description = 'The Checker Framework: custom pluggable types for Java'
    }
}
\end{Verbatim}
\end{mysmall}

\item Declare the Checker Framework dependencies:

\begin{Verbatim}
dependencies {
    ... existing dependencies...
    ext.checkerFrameworkVersion = '2.1.14'
    ext.jdkVersion = JavaVersion.current().isJava8() ? 'jdk8' : 'jdk9'
    checkerFrameworkAnnotatedJDK "org.checkerframework:${jdkVersion}:${checkerFrameworkVersion}"

    checkerFramework "org.checkerframework:checker:${checkerFrameworkVersion}"
    compile "org.checkerframework:checker-qual:${checkerFrameworkVersion}"
}
\end{Verbatim}

Alternatively, you can declare the dependencies to a local version of the Checker Framework:

\begin{Verbatim}
dependencies {
  ext.checkerframeworkdist = "$System.env.CHECKERFRAMEWORK/checker/dist"
  ext.jdkVersion = JavaVersion.current().isJava8() ? 'jdk8' : 'jdk9'
  checkerFrameworkAnnotatedJDK fileTree(dir: "${checkerframeworkdist}", include: "${jdkVersion}.jar")
  checkerFramework fileTree(dir: "${checkerframeworkdist}", include: 'checker.jar')
  compile fileTree(dir: "${checkerframeworkdist}", include: 'checker-qual.jar')
}
\end{Verbatim}

\item Direct all tasks of type \<JavaCompile> to use the desired checkers:

\begin{mysmall}
\begin{Verbatim}
allprojects {
    tasks.withType(JavaCompile).all { JavaCompile compile ->
        compile.options.compilerArgs = [
                '-processor', 'org.checkerframework.checker.nullness.NullnessChecker',
                '-processorpath', "${configurations.checkerFramework.asPath}",
                '-Xmaxerrs', '10000',
                // uncomment to turn Checker Framework errors into warnings
                // '-Awarns', '-Xmaxwarns', '10000',
                "-Xbootclasspath/p:${configurations.checkerFrameworkAnnotatedJDK.asPath}"
        ]
    }
}
\end{Verbatim}
\end{mysmall}
\end{enumerate}

\section{Android Studio 3.0 and the Android Gradle Plugin 3.0\label{android-gradle}}

Android Studio 3.0 and Android Gradle Plugin 3.0.0 support type
annotations.  (See
\url{https://developer.android.com/studio/write/java8-support.html}
for more details.)  This section explains how to configure your Andriod
project to use the Checker Framework.  All the changes should be made to
the module's \<build.gradle> file --- not the app's \<build.gradle> file.

\begin{enumerate}

\item In your module's \<build.gradle> file, set the source and target
  compatiblity to \<JavaVersion.VERSION\_1\_8>

\begin{Verbatim}
android {
    ...
    compileOptions {
        sourceCompatibility JavaVersion.VERSION_1_8
        targetCompatibility JavaVersion.VERSION_1_8
    }
}
\end{Verbatim}

\item Add a build variant for running checkers.

 \begin{Verbatim}
 android {
    ...
      buildTypes {
      ...
        checkTypes {
            javaCompileOptions.annotationProcessorOptions.
                    classNames.add("org.checkerframework.checker.nullness.NullnessChecker")
            // You can pass options like so:
            // javaCompileOptions.annotationProcessorOptions.arguments.put("warns", "")
        }
    }
}
\end{Verbatim}

\item Add a dependency configuration for the annotated JDK:

\begin{mysmall}
\begin{Verbatim}
configurations {
    checkerFrameworkAnnotatedJDK {
        description = 'a copy of JDK classes with Checker Framework type qualifers inserted'
    }
}

\end{Verbatim}
\end{mysmall}

\item Declare the Checker Framework dependencies:

\begin{mysmall}
\begin{Verbatim}
dependencies {
    ... existing dependencies...
    ext.checkerFrameworkVersion = '2.1.14'
    implementation "org.checkerframework:checker-qual:${checkerFrameworkVersion}"
    annotationProcessor "org.checkerframework:checker:${checkerFrameworkVersion}"
    checkerFrameworkAnnotatedJDK "org.checkerframework:jdk8:${checkerFrameworkVersion}"
}
\end{Verbatim}
\end{mysmall}

\item Direct all tasks of type \<JavaCompile> used by the CheckTypes build variant to use the annotated JDK.
\begin{mysmall}
\begin{Verbatim}
gradle.projectsEvaluated {
    tasks.withType(JavaCompile).all { compile ->
        if (compile.name.contains("CheckTypes")) {
            compile.options.compilerArgs += [
                    "-Xbootclasspath/p:${configurations.checkerFrameworkAnnotatedJDK.asPath}"
            ]
        }
    }
}
\end{Verbatim}
\end{mysmall}

\item To run the checkers, build using the checkTypes variant.
\begin{Verbatim}
gradlew checkTypes
\end{Verbatim}

\end{enumerate}

\section{IntelliJ IDEA\label{intellij}}

% The following method has been tested with IntelliJ IDEA 15.0.3.

To run a checker within IntelliJ:

\begin{enumerate}

\item
  Set the language level for your project to 8.  To do so, go to the
  ``Project Structure'' menu via (File>Project Structure) or
  (Ctrl-Alt-Shift-S), and set the ``Project language level'' field in the
  ``Project'' sub-menu to 8.

  Note: under MacOS, the menu is ``Preferences'' rather than ``Project Structure''.

\item
  Add the Checker Framework libraries.  In this same ``Project Structure''
  menu, navigate to the ``Libraries'' sub-menu.  Click on the green ``+'' that
  appears in this menu, select ``Java'' in the resulting pop-down menu,
  select \<\$CHECKERFRAMEWORK/checker/dist/checker.jar> in the resulting menu,
  and click ``OK''. Repeat this step for
  \<\$CHECKERFRAMEWORK/checker/dist/javac.jar>.

\item
  Add the annotated JDK library.
  Go to the ``Settings'' menu via (File>Settings) or (Ctrl-Alt-S) and
  navigate to the ``Java Compiler'' sub-menu via (Build, Execution,
  Deployment>Compiler>Java Compiler).  Add the following to the field
  ``Additional command line parameters'': \\
  \<-Xbootclasspath/p:\$CHECKERFRAMEWORK/checker/dist/jdk8.jar>

\item
  Create an annotation profile and specify which checkers to run.
  Directly under the ``Java Compiler'' sub-menu is the ``Annotation
  Processors'' sub-menu. Navigate here and click on the green ``+'' to create
  a new Annotation Processor profile. Select the modules you would like to
  use checkers with from under the ``Default'' profile and move them to your
  new profile via the button directly right of the ``-'' button.

  Now select your new profile and check the ``Enable annotation processing''
  option. Select the ``Processor path'' radio button and enter
  \<\$CHECKERFRAMEWORK/checker/dist/checker.jar> into the field to the right
  of it. To add a checker to be run during compilation, click on the green
  ``+'' in the ``Processor FQ Name'' section and write that checker's
  fully-qualified name in
  the resulting text field, and press the ``ENTER'' key.
  % Without the ENTER key, the setting won't be saved.
  (The fully-qualified name is usually an instantiation of
  \<org.checkerframework.checker.\emph{CHECKER}.\emph{CHECKER}Checker>,
  replacing \emph{CHECKER} by the checker you
  want to run; an example would be
  \<org.checkerframework.checker.nullness.NullnessChecker>.)

\end{enumerate}

Now, when you compile your code, the checker will be run.

It is necessary to manually inform the IDE via a plugin if an annotation
system adds any dependencies beyond those that normally exist in Java.
For information about the extension points, see
\url{https://youtrack.jetbrains.com/issue/IDEA-159286}.

\section{Eclipse\label{eclipse}}

% Eclipse supports type annotations.
% Eclipse does not directly support running the Checker Framework,
% nor is Eclipse necessary for running the Checker Framework.

There are two ways to run a checker from within the Eclipse IDE:  via Ant
or using an Eclipse plugin.  These two methods are described below.

No matter what method you choose, we suggest that
all Checker Framework annotations be written in the comments
if you are using a version of Eclipse that
does not support Java 8.  This will avoid many
text highlighting errors with versions of Eclipse that don't support Java 8
and type annotations.

Even in a version of Eclipse that supports Java 8's type annotations, you
still need to run the Checker Framework via Ant or via the plug-in, rather
than by supplying the \<-processor> command-line option to the ejc
compiler, which is also known as eclipsec.
The reason is that the Checker Framework is built upon javac,
and ejc represents the Java program differently.  (If both javac and ejc
implemented JSR 198~\cite{JSR198}, then it would be possible to build
a type-checking plug-in that works with both compilers.)


\subsection{Using an Ant task\label{eclipse-ant}}

Add an Ant target as described in Section~\ref{ant-task}.  You can
run the Ant target by executing the following steps
(instructions copied from {\codesize\url{http://help.eclipse.org/luna/index.jsp?topic=%2Forg.eclipse.platform.doc.user%2FgettingStarted%2Fqs-84_run_ant.htm}}):

\begin{enumerate}

\item
  Select \code{build.xml} in one of the navigation views and choose
  {\bf Run As $>$ Ant Build...} from its context menu.

\item
  A launch configuration dialog is opened on a launch configuration
  for this Ant buildfile.

\item
  In the {\bf Targets} tab, select the new ant task (e.g., check-interning).

\item
  Click {\bf Run}.

\item
  The Ant buildfile is run, and the output is sent to the Console view.

\end{enumerate}


\label{eclipse-plug-in}         % previous label for this section
\subsection{Eclipse plugin for the Checker Framework\label{eclipse-plugin}}

The Checker framework Eclipse Plugin enables the use of the Checker
Framework within the Eclipse IDE\@.
Its website (\myurl{https://checkerframework.org/eclipse/}).
The website contains instructions for installing and using the plugin.
% The plugin has been substantially improved through a Google Summer of Code 2010 project
% and supports all checkers that are distributed with the Checker Framework.


\subsection{Troubleshooting Eclipse\label{eclipse-troubleshooting}}

Eclipse issues an ``Unhandled Token in @SuppressWarnings'' warning if you
write a \<@SuppressWarnings> annotation containing a string that does not
know about.  Unfortunately, Eclipse
\href{https://bugs.eclipse.org/bugs/show_bug.cgi?id=122475}{hard-codes}
this list and there is not a way for the Eclipse plug-in to extend it.

To eliminate the warnings, you have two options:

\begin{enumerate}
\item
Write \<@SuppressWarnings> annotations related to the Checker Framework in
comments (see Section~\ref{annotations-in-comments}).
\item
  Disable all ``Unhandled Token in @SuppressWarnings'' warnings in Eclipse.
  Look under the menu headings Java $\rightarrow$ Compiler $\rightarrow$ Errors/Warnings $\rightarrow$ Annotations $\rightarrow$ Unhandled Token in '@SuppressWarnings', and set it to ignore.
\end{enumerate}


\section{tIDE\label{tide}}

\begin{sloppypar}
tIDE, an open-source Java IDE, supports the Checker Framework.
You can download it from \myurl{https://sourceforge.net/projects/tide/}.
\end{sloppypar}


\section{NetBeans\label{netbeans}}

There are two approaches to running a checker in NetBeans:  via modifying the project properties, or via a custom ant target.


\subsection{Adding a checker via the project properties\label{netbeans-project-properties}}

\begin{enumerate}
\item
  Add the Checker Framework libraries to your project's
  library. First, right click on the project in the Projects panel,
  and select ``Properties'' in the drop-down menu. Then, in the
  ``Project Properties'' window, navigate to the ``Libraries'' tab.

\item
  Add \<checker-qual.jar> to the compile-time libraries. To do so,
  select the ``Compile'' tab, click the ``Add JAR/Folder'' button on
  the right and browse to
  add \<\$CHECKERFRAMEWORK/checker/dist/checker-qual.jar>.

\item
  Add \<checker.jar> to the processor-path libraries. To do so, select
  the ``Processor'' tab, click the ``Add JAR/Folder'' button on the
  right and browse to
  add \<\$CHECKERFRAMEWORK/checker/dist/checker-qual.jar>.

\item
  Enable annotation processor underlining in the editor. Go to
  ``Build>Compiling'' and check the box ``Enable Annotation
  Processing,'' and under that, ``Enable Annotation Processing in
  Editor.''

\item
  Add the checker to run, by clicking ``Add'' next to the box labeled
  ``Annotation Processors'' and enter the fully qualified name of the
  checker (for
  example, \<org.checkerframework.checker.nullness.NullnessChecker>)
  and click ``OK'' to add.
\end{enumerate}

The selected checker should be run on the project either on a save (if
Compile on Save is enabled), or when the project is built, and
annotation processor output will appear in the editor.


\subsection {Adding a checker via an ant target\label{netbeans-ant-target}}

\begin{enumerate}
\item
Set the \code{jsr308javac} property:

%BEGIN LATEX
\begin{smaller}
%END LATEX
\begin{Verbatim}
  <property environment="env"/>

  <property name="checkerframework" value="${env.CHECKERFRAMEWORK}" />

  <!-- On Mac/Linux, use the javac shell script; on Windows, use javac.bat -->
  <condition property="cfJavac" value="javac.bat" else="javac">
      <os family="windows" />
  </condition>

  <presetdef name="jsr308.javac">
    <javac fork="yes" executable="${checkerframework}/checker/bin/${cfJavac}" >
      <!-- JSR-308-related compiler arguments -->
      <compilerarg value="-version"/>
      <compilerarg value="-implicit:class"/>
    </javac>
  </presetdef>
\end{Verbatim}
%BEGIN LATEX
\end{smaller}
%END LATEX

\item
Override the \code{-init-macrodef-javac-with-processors} target to
use \code{jsr308.javac} instead of \code{javac} and to run the checker.
In this example, a nullness checker is run:

%BEGIN LATEX
\begin{smaller}
%END LATEX
\begin{Verbatim}
  <target depends="-init-ap-cmdline-properties" if="ap.supported.internal"
        name="-init-macrodef-javac-with-processors">
    <echo message = "${checkerframework}"/>
    <macrodef name="javac" uri="http://www.netbeans.org/ns/j2se-project/3">
        <attribute default="${src.dir}" name="srcdir"/>
        <attribute default="${build.classes.dir}" name="destdir"/>
        <attribute default="${javac.classpath}" name="classpath"/>
        <attribute default="${javac.processorpath}" name="processorpath"/>
        <attribute default="${build.generated.sources.dir}/ap-source-output" name="apgeneratedsrcdir"/>
        <attribute default="${includes}" name="includes"/>
        <attribute default="${excludes}" name="excludes"/>
        <attribute default="${javac.debug}" name="debug"/>
        <attribute default="${empty.dir}" name="sourcepath"/>
        <attribute default="${empty.dir}" name="gensrcdir"/>
        <element name="customize" optional="true"/>
        <sequential>
            <property location="${build.dir}/empty" name="empty.dir"/>
            <mkdir dir="${empty.dir}"/>
            <mkdir dir="@{apgeneratedsrcdir}"/>
            <jsr308.javac debug="@{debug}" deprecation="${javac.deprecation}"
                    destdir="@{destdir}" encoding="${source.encoding}"
                    excludes="@{excludes}" fork="${javac.fork}"
                    includeantruntime="false" includes="@{includes}"
                    source="${javac.source}" sourcepath="@{sourcepath}"
                    srcdir="@{srcdir}" target="${javac.target}"
                    tempdir="${java.io.tmpdir}">
		<src>
                    <dirset dir="@{gensrcdir}" erroronmissingdir="false">
                        <include name="*"/>
                    </dirset>
                </src>
                <classpath>
                    <path path="@{classpath}"/>
                </classpath>
                <compilerarg line="${endorsed.classpath.cmd.line.arg}"/>
                <compilerarg line="${javac.profile.cmd.line.arg}"/>
                <compilerarg line="${javac.compilerargs}"/>
                <compilerarg value="-processorpath"/>
                <compilerarg path="@{processorpath}:${empty.dir}"/>
                <compilerarg line="${ap.processors.internal}"/>
                <compilerarg line="${annotation.processing.processor.options}"/>
                <compilerarg value="-s"/>
                <compilerarg path="@{apgeneratedsrcdir}"/>
                <compilerarg line="${ap.proc.none.internal}"/>
                <compilerarg line="-processor org.checkerframework.checker.nullness.NullnessChecker"/>
                <compilerarg line="-Xmaxerrs 10000"/>
                <compilerarg line="-Xmaxwarns 10000"/>
                <customize/>
            </jsr308.javac>
        </sequential>
    </macrodef>
  </target>
  <target name="-post-jar">
  </target>
\end{Verbatim}
%BEGIN LATEX
\end{smaller}
%END LATEX

When Build and Clean Project is used, the output of the checker will
now appear in the build console. However, annotation processor output
will not appear in the editor.

\end{enumerate}


\section{Type inference tools\label{type-inference-varieties}}

There are two different tasks that are commonly called ``type inference''.
You are probably interested in type inference to annotate a program's
source code; see Section~\ref{type-inference-to-annotate}.  This section
expalins the two different varieties of type inference.

\begin{enumerate}
\item
  Type inference during type-checking (Section~\ref{type-refinement}):
  During type-checking, if certain variables have no type qualifier, the
  type-checker determines whether there is some type qualifier that would
  permit the program to type-check.  If so, the type-checker uses that type
  qualifier, but never tells the programmer what it was.  Each time the
  type-checker runs, it re-infers the type qualifier for that variable.  If
  no type qualifier exists that permits the program to type-check, the
  type-checker issues a type warning.

  This variety of type inference is built into the Checker Framework.  Every
  checker can take advantage of it at no extra effort.  However, it only
  works within a method, not across method boundaries.

  Advantages of this variety of type inference include:
  \begin{itemize}
  \item
    If the type qualifier is obvious to the programmer, then omitting it
    can reduce annotation clutter in the program.
  \item
    The type inference can take advantage of only the code currently being
    compiled, rather than having to be correct for all possible calls.
    Additionally, if the code changes, then there is no old annotation to
    update.
  \end{itemize}


\item
  Type inference to annotate a program (Section~\ref{type-inference-to-annotate}):
  As a separate step before type-checking, a type inference tool takes the
  program as input, and outputs a set of type qualifiers that would
  type-check.  These qualifiers are inserted into the source code or the
  class file.  They can be viewed and adjusted by the programmer, and can
  be used by tools such as the type-checker.

  This variety of type inference must be provided by a separate tool.  It
  is not built into the Checker Framework.

  Advantages of this variety of type inference include:
  \begin{itemize}
  \item
    The program contains documentation in the form of type qualifiers,
    which can aid programmer understanding.
  \item
    Error messages may be more comprehensible.  With type inference
    during type-checking, error messages can be obscure, because the
    compiler has already inferred (possibly incorrect) types for a number
    of variables.
  \item
    A minor advantage is speed:  type-checking can be modular, which can be
    faster than re-doing type inference every time the
    program is type-checked.
  \end{itemize}

\end{enumerate}

Advantages of both varieties of inference include:
\begin{itemize}
\item
  Less work for the programmer.
\item
  The tool chooses the most general type, whereas a programmer might
  accidentally write a more specific, less generally-useful annotation.
\end{itemize}


Each variety of type inference has its place.  When using the Checker
Framework, type inference during type-checking is performed only
\emph{within} a method (Section~\ref{type-refinement}).  Every method
signature (arguments and return values) and field must have already been explicitly annotated,
either by the programmer or by a separate type-checking tool
(Section~\ref{type-inference-to-annotate}).
This approach enables modular checking (one class or method at a time) and
gives documentation benefits.
The programmer still has to
put in some effort, but much less than without inference:  typically, a
programmer does not have to write any qualifiers
inside the body of a method.


% LocalWords:  jsr plugin Warski xml buildfile tIDE java Awarns pom lifecycle
% LocalWords:  IntelliJ Maia newdir classpath Unconfuse nullness Gradle
% LocalWords:  compilerArgs Xbootclasspath JSR308 jsr308 jsr308javac mvn
%  LocalWords:  plugins proc procOnly DirectoryScanner setIncludes groupId
%  LocalWords:  setExcludes checkerFrameworkVersion javacParams javaParams
%%  LocalWords:  artifactId quals failOnError ejc CHECKERFRAMEWORK env
%%  LocalWords:  javacheck checkerframework MavenExample org arg typecheck
%%  LocalWords:  AoutputArgsToFile qual jdk7 jdk8 annotatedJdk Unhandled
%%  LocalWords:  annotationProcessors annotationProcessor JavaCompile Ctrl
%%  LocalWords:  typeAnnotationsJavac targetJavaVersion GradleExamples
%%  LocalWords:  systemPath artifactID MacOS<|MERGE_RESOLUTION|>--- conflicted
+++ resolved
@@ -484,13 +484,8 @@
       <compilerArgs>
         <!-- location of the annotated JDK, which comes from a Maven dependency -->
         <arg>-Xbootclasspath/p:$\{annotatedJdk\}</arg>
-<<<<<<< HEAD
         <!-- Uncomment the following line to use the type annotations compiler. -->
         <!-- <arg>-classpath $\{typeAnnotationsJavac\}</arg> -->
-=======
-        <!-- Uncomment the following line to use the Type Annotations compiler. -->
-        <!-- <arg>-J-Xbootclasspath/p:$\{typeAnnotationsJavac\}</arg> -->
->>>>>>> 3f7f57ae
       </compilerArgs>
     </configuration>
   </plugin>
