#!/bin/sh

# Generates the annotated JDK from old annotation sources (nullness JDK
# and stubfiles).  The goal is to transfer all the annotations from the
# sources to the JDK source, which will be the new home for all the
# annotations associated with the checkers that are distributed with the
# Checker Framework.
#
# Prerequisites:
#
# 1.  Clone and build the checker framework from source.
#     git clone https://github.com/typetools/checker-framework
#     cd checker-framework && ant
#     
# 2.  Clone the OpenJDK 8u repository and sub-repositories.
#     hg clone http://hg.openjdk.java.net/jdk8u/jdk8u  [yes, jdk8u*2]
#     cd jdk8u && sh ./get_source
#
# This script should be run from the top-level OpenJDK directory
# ("jdk8u" by default).
#
# 
# Build stages:
#
# 0.  Restore comments from old nullness JDK and stubfiles.
#     (These comments explain non-intuitive annotation choices, etc.
#     This stage should run only once.)
#
# 1.  Extract annotations from the nullness JDK into JAIFs.
#
# 2.  Convert old stubfiles into JAIFs.
#
# 3.  Combine the results of the previous two stages.
#
# 4.  Insert annotations from JAIFs into JDK source files.
#
#
# The end product of these stages is the annotated JDK 8 source.  To
# build, invoke the Checker Framework script checker/jdk/build8.sh.
# (It may be necessary to edit some of the variable settings in the
# script.)

export SCRIPTDIR=`cd \`dirname $0\` && pwd`
export WD="`pwd`"            # run from top directory of jdk8u clone
export JDK="${WD}/jdk"       # JDK to be annotated
export TMPDIR="${WD}/tmp"    # directory for temporary files
export JAIFDIR="${WD}/jaifs" # directory for generated JAIFs
export PATCH=${SCRIPTDIR}/ad-hoc.diff

# parameters derived from environment
export JSR308=`[ -d "${CHECKERFRAMEWORK}" ] && cd "${CHECKERFRAMEWORK}/.." && pwd`
export AFU="${JSR308}/annotation-tools"
export AFUJAR="${AFU}/annotation-file-utilities/annotation-file-utilities.jar"
export CFJAR="${CHECKERFRAMEWORK}/checker/dist/checker.jar"
export LTJAR="${JSR308}/jsr308-langtools/dist/lib/javac.jar"
export JDJAR="${JSR308}/jsr308-langtools/dist/lib/javadoc.jar"
export CP=".:${JDK}/build/classes:${LTJAR}:${JDJAR}:${CFJAR}:${AFUJAR}:${CLASSPATH}"
export JFLAGS="-XDignore.symbol.file=true -Xmaxerrs 20000 -Xmaxwarns 20000 -source 8 -target 8 -encoding ascii -cp ${CP}"

# return value
export RET=0


# Stage 0: restore old comments (should happen only once)

COMMENTS=0  # non-zero to enable
if [ ${COMMENTS} -ne 0 ] ; then
# download patch
[ -r annotated-jdk-comment-patch.jaif ] || wget https://types.cs.washington.edu/checker-framework/annotated-jdk-comment-patch.jaif || exit $?
(cd "${JDK}" && patch -p1 < annotated-jdk-comment-patch.jaif)
fi
# download annotation definitions
[ -r annotation-defs.jaif ]\
 || wget https://types.cs.washington.edu/checker-framework/annotation-defs.jaif\
 || exit $?


# Stage 1: extract JAIFs from nullness JDK

rm -rf "${TMPDIR}"
mkdir "${TMPDIR}"

(
    cd "${CHECKERFRAMEWORK}/checker/jdk/nullness/src" || exit 1
    [ -z "`ls`" ] && echo "no files" 1>&2 && exit 1

    find * -name '*\.src' -print | xargs javac -d../build ${JFLAGS}
    [ ${RET} -eq 0 ] && RET=$?
    cd ../build || exit 1

    for f in `find * -name '*\.class' -print` ; do
        CLASSPATH="${CP}" extract-annotations "$f" 1>&2
        [ ${RET} -eq 0 ] && RET=$?
    done

    for f in `find * -name '*\.jaif' -print` ; do
        mkdir -p "${TMPDIR}/`dirname $f`" && mv "$f" "${TMPDIR}/$f"
        [ ${RET} -eq 0 ] && RET=$?
    done
)

[ ${RET} -ne 0 ] && echo "stage 1 failed" 1>&2 && exit ${RET}


# Stage 2: convert stub files to JAIFs

<<<<<<< HEAD
convertStub() {
    java -cp "${CP}" org.checkerframework.framework.stub.ToIndexFileConverter
}
=======
# download annotation definitions
[ -r annotation-defs.jaif ]\
 || wget https://types.cs.washington.edu/checker-framework/annotation-defs.jaif\
 || exit $?
>>>>>>> 647932fd

convertStubs() {
    cd "${CHECKERFRAMEWORK}"
    [ -z "`ls`" ] && echo "no files" 1>&2 && exit 1

    for f in `find * -name 'jdk\.astub' -print` ; do
        convertStub "$f"
        [ ${RET} -ne 0 ] || RET=$?
        g="`dirname $f`/`basename $f .astub`.jaif"
        [ -r "$g" ] && cat "$g" && rm -f "$g"
    done
<<<<<<< HEAD
    return ${RET}
}

splitJAIF() {
    awk '
        # save class sections from converted JAIFs to hierarchical JAIF dir.
        BEGIN {out="";adefs=ENVIRON["WD"]"/annotation-defs.jaif"}
        /^package / {
            l=$0;i=index($2,":");d=(i?substr($2,1,i-1):$2)
            if(d){gsub(/\./,"/",d)}else{d=""}
            d=ENVIRON["TMPDIR"]"/"d
        }
        /^class / {
            i=index($2,":");c=(i?substr($2,1,i-1):$2)
            if(c) {
                o=d"/"c".jaif"
                if (o!=out) {
                    if(out){fflush(out);close(out)};out=o
                    if(system("[ -s \""out"\" ]")!=0) {
                        system("mkdir -p "d" && cp "adefs" "out)
                    }
                    printf("%s\n",l)>>out  # current pkg decl
=======
) | awk '
    # save class sections from converted JAIFs to hierarchical JAIF directory
    BEGIN {out="";adefs=ENVIRON["WD"]"/annotation-defs.jaif"}
    /^package / {
        l=$0;i=index($2,":");d=(i?substr($2,1,i-1):$2)
        if(d){gsub(/\./,"/",d)}else{d=""}
        d=ENVIRON["TMPDIR"]"/"d
    }
    /^class / {
        i=index($2,":");c=(i?substr($2,1,i-1):$2)
        if(c) {
            o=d"/"c".jaif"
            if (o!=out) {
                if(out){close(out)};out=o
                if(system("test -s "out)!=0) {
                    system("mkdir -p "d" && cp "adefs" "out)
>>>>>>> 647932fd
                }
                printf("%s\n",l)>>out  # current pkg decl
            }
        }
        /^annotation / { out="" }
        {if(out){print>>out}}
        END {close(out)}
    '
}

convertStubs | splitJAIF
RET=$?
[ ${RET} -ne 0 ] && echo "stage 2 failed" 1>&2 && exit ${RET}


# Stage 3: combine JAIFs from Stages 1 and 2

<<<<<<< HEAD
badStripDefs() {
    awk '
        # initial state: print on, no class seen yet
        BEGIN {x=2}
        # skip until class or package (unless no class seen yet)
        /^annotation/ {if(x<=1){x=-1}}
        # hold and print only if class follows (unless no class seen yet)
        /^package/ {if(x<=1){x=0;i=0;split("",a)}}
        # print stored lines, note class has been seen (x=1 instead of 2)
        /^class/ {for(j=0;j<i;++j){print a[j]};split("",a);x=1;i=0}
        # store, print, or drop (depending on x)
        {if(x==0){a[i++]=$0}{if(x>0)print}}
    '
}

stripDefs() {
    awk '
      /^annotation / {suppress=1}
      /^class / {suppress=0}
      /^package / {suppress=0}
      {if(!suppress){print}}
    '
}

addAnnotatedFor() {
    java -cp ${CP} org.checkerframework.framework.stub.AddAnnotatedFor
}

rm -rf "${JAIFDIR}"
# write out JAIFs from TMPDIR, replacing (bogus) annotation defs
for f in `(cd "${TMPDIR}" && find * -name '*\.jaif' -print)` ; do
    g="${JAIFDIR}/$f"
    mkdir -p `dirname $g`
    echo "$g"

    # first write out standard annotation defs
    # then strip out empty annotation defs
    # also generate and insert @AnnotatedFor annotations
    #cp "${WD}/annotation-defs.jaif" "$g"
    (cat "${WD}/annotation-defs.jaif" && stripDefs < "${TMPDIR}/$f") | addAnnotatedFor > "$g"
    [ ${RET} -ne 0 ] || RET=$?
done

#[ ${RET} -ne 0 ] && echo "stage 3 failed" 1>&2 && exit ${RET}
=======
(
    rm -rf "${JAIFDIR}"
    # write out JAIFs from TMPDIR, replacing (bogus) annotation defs
    for f in `(cd "${TMPDIR}" && find * -name '*\.jaif' -print)` ; do
        g="${JAIFDIR}/$f"
        mkdir -p `dirname $g`
        echo "$g"

        # first write out standard annotation defs
        # then strip out empty annotation defs
        # also generate and insert @AnnotatedFor annotations
        awk '
            # initial state: print on, no class seen yet
            BEGIN {x=2}
            # skip until class or package (unless no class seen yet)
            /^annotation/ {if(x<=1){x=-1}}
            # hold and print only if class follows (unless no class seen yet)
            /^package/ {if(x<=1){x=0;i=0;split("",a)}}
            # print stored lines, note class has been seen (x=1 instead of 2)
            /^class/ {for(j=0;j<i;++j){print a[j]};split("",a);x=1;i=0}
            # store, print, or drop (depending on x)
            {if(x==0){a[i++]=$0}{if(x>0)print}}
        ' < "${TMPDIR}/$f" | java -cp ${CP} org.checkerframework.framework.stub.AddAnnotatedFor > "$g"
    done
)

[ ${RET} -ne 0 ] && echo "stage 3 failed" 1>&2 && exit ${RET}
>>>>>>> 647932fd


# Stage 4: insert annotations from JAIFs into JDK source

annotateSourceFile() {
    BASE="${JAIFDIR}/`dirname "$1"`/`basename "$1" .java`"
    # must insert annotations on inner classes as well
    for f in ${BASE}.jaif ${BASE}\$*.jaif ; do
        if [ -r "$f" ] ; then
            CLASSPATH=${CP} insert-annotations-to-source "$f" "$1"
            [ ${RET} -ne 0 ] || RET=$?
        fi
    done
    return ${RET}
}

(
    # first ensure source is unchanged from repo
    cd "${JDK}/src/share/classes" || exit $?
    hg revert -C com java javax jdk org sun
    rm -rf annotated

    for f in `find * -name '*\.java' -print` ; do
        annotateSourceFile $f
        [ ${RET} -ne 0 ] || RET=$?
    done

    [ ${RET} -ne 0 ] && echo "stage 4 failed" 1>&2 && exit ${RET}

    # copy annotated source files over originals
    rsync -au annotated/* .
    # apply ad-hoc patch to correct miscellaneous errors
    if [ -r ${SCRIPTDIR}/ad-hoc.diff ] ; then
        patch -p1 < ${SCRIPTDIR}/ad-hoc.diff
    fi
)
<|MERGE_RESOLUTION|>--- conflicted
+++ resolved
@@ -104,16 +104,9 @@
 
 # Stage 2: convert stub files to JAIFs
 
-<<<<<<< HEAD
 convertStub() {
     java -cp "${CP}" org.checkerframework.framework.stub.ToIndexFileConverter
 }
-=======
-# download annotation definitions
-[ -r annotation-defs.jaif ]\
- || wget https://types.cs.washington.edu/checker-framework/annotation-defs.jaif\
- || exit $?
->>>>>>> 647932fd
 
 convertStubs() {
     cd "${CHECKERFRAMEWORK}"
@@ -125,7 +118,6 @@
         g="`dirname $f`/`basename $f .astub`.jaif"
         [ -r "$g" ] && cat "$g" && rm -f "$g"
     done
-<<<<<<< HEAD
     return ${RET}
 }
 
@@ -148,24 +140,6 @@
                         system("mkdir -p "d" && cp "adefs" "out)
                     }
                     printf("%s\n",l)>>out  # current pkg decl
-=======
-) | awk '
-    # save class sections from converted JAIFs to hierarchical JAIF directory
-    BEGIN {out="";adefs=ENVIRON["WD"]"/annotation-defs.jaif"}
-    /^package / {
-        l=$0;i=index($2,":");d=(i?substr($2,1,i-1):$2)
-        if(d){gsub(/\./,"/",d)}else{d=""}
-        d=ENVIRON["TMPDIR"]"/"d
-    }
-    /^class / {
-        i=index($2,":");c=(i?substr($2,1,i-1):$2)
-        if(c) {
-            o=d"/"c".jaif"
-            if (o!=out) {
-                if(out){close(out)};out=o
-                if(system("test -s "out)!=0) {
-                    system("mkdir -p "d" && cp "adefs" "out)
->>>>>>> 647932fd
                 }
                 printf("%s\n",l)>>out  # current pkg decl
             }
@@ -183,7 +157,6 @@
 
 # Stage 3: combine JAIFs from Stages 1 and 2
 
-<<<<<<< HEAD
 badStripDefs() {
     awk '
         # initial state: print on, no class seen yet
@@ -227,36 +200,7 @@
     [ ${RET} -ne 0 ] || RET=$?
 done
 
-#[ ${RET} -ne 0 ] && echo "stage 3 failed" 1>&2 && exit ${RET}
-=======
-(
-    rm -rf "${JAIFDIR}"
-    # write out JAIFs from TMPDIR, replacing (bogus) annotation defs
-    for f in `(cd "${TMPDIR}" && find * -name '*\.jaif' -print)` ; do
-        g="${JAIFDIR}/$f"
-        mkdir -p `dirname $g`
-        echo "$g"
-
-        # first write out standard annotation defs
-        # then strip out empty annotation defs
-        # also generate and insert @AnnotatedFor annotations
-        awk '
-            # initial state: print on, no class seen yet
-            BEGIN {x=2}
-            # skip until class or package (unless no class seen yet)
-            /^annotation/ {if(x<=1){x=-1}}
-            # hold and print only if class follows (unless no class seen yet)
-            /^package/ {if(x<=1){x=0;i=0;split("",a)}}
-            # print stored lines, note class has been seen (x=1 instead of 2)
-            /^class/ {for(j=0;j<i;++j){print a[j]};split("",a);x=1;i=0}
-            # store, print, or drop (depending on x)
-            {if(x==0){a[i++]=$0}{if(x>0)print}}
-        ' < "${TMPDIR}/$f" | java -cp ${CP} org.checkerframework.framework.stub.AddAnnotatedFor > "$g"
-    done
-)
-
 [ ${RET} -ne 0 ] && echo "stage 3 failed" 1>&2 && exit ${RET}
->>>>>>> 647932fd
 
 
 # Stage 4: insert annotations from JAIFs into JDK source
