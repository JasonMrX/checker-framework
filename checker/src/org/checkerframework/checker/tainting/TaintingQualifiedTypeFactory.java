--- conflicted
+++ resolved
@@ -35,19 +35,10 @@
     protected TreeAnnotator<QualParams<Tainting>> createTreeAnnotator() {
         return new TreeAnnotator<QualParams<Tainting>>() {
             @Override
-<<<<<<< HEAD
             public QualifiedTypeMirror<QualParams<Tainting>> visitLiteral(LiteralTree tree, ExtendedTypeMirror type) {
+                QualifiedTypeMirror<QualParams<Tainting>> result = super.visitLiteral(tree, type);
                 if (tree.getKind() == Tree.Kind.STRING_LITERAL) {
-                    return new QualifiedDeclaredType<QualParams<Tainting>>(
-                            type, new QualParams<>("Main", Tainting.UNTAINTED), new ArrayList<>());
-                } else {
-                    return super.visitLiteral(tree, type);
-=======
-            public QualifiedTypeMirror<Tainting> visitLiteral(LiteralTree tree, ExtendedTypeMirror type) {
-                QualifiedTypeMirror<Tainting> result = super.visitLiteral(tree, type);
-                if (tree.getKind() == Tree.Kind.STRING_LITERAL) {
-                    result = SetQualifierVisitor.apply(result, Tainting.UNTAINTED);
->>>>>>> 272fa46e
+                    result = SetQualifierVisitor.apply(result, new QualParams<>("Main", Tainting.UNTAINTED));
                 }
                 return result;
             }
