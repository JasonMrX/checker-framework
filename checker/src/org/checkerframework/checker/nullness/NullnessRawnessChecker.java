--- conflicted
+++ resolved
@@ -15,12 +15,7 @@
 
     @Override
     protected Collection<Class<? extends SourceChecker>> getSupportedCheckers() {
-<<<<<<< HEAD
         Collection<Class<? extends SourceChecker>> checkers = new ArrayList<>(2);
-        checkers.add(AbstractNullnessRawnessChecker.class);
-=======
-        Collection<Class<? extends SourceChecker>> checkers = new ArrayList<>();
->>>>>>> c6fb9b98
         checkers.add(KeyForSubchecker.class);
         checkers.add(AbstractNullnessRawnessChecker.class);
         return checkers;
