package org.checkerframework.checker.lock;

/*>>>
import org.checkerframework.checker.compilermsgs.qual.CompilerMessageKey;
*/

import org.checkerframework.checker.lock.LockAnnotatedTypeFactory.SideEffectAnnotation;
import org.checkerframework.checker.lock.qual.GuardedBy;
import org.checkerframework.checker.lock.qual.GuardedByBottom;
import org.checkerframework.checker.lock.qual.GuardedByUnknown;
import org.checkerframework.checker.lock.qual.GuardSatisfied;
import org.checkerframework.checker.lock.qual.LockHeld;
import org.checkerframework.common.basetype.BaseTypeChecker;
import org.checkerframework.common.basetype.BaseTypeVisitor;
import org.checkerframework.dataflow.analysis.FlowExpressions;
import org.checkerframework.dataflow.analysis.FlowExpressions.Receiver;
import org.checkerframework.dataflow.cfg.node.ArrayAccessNode;
import org.checkerframework.dataflow.cfg.node.ExplicitThisLiteralNode;
import org.checkerframework.dataflow.cfg.node.FieldAccessNode;
import org.checkerframework.dataflow.cfg.node.ImplicitThisLiteralNode;
import org.checkerframework.dataflow.cfg.node.LocalVariableNode;
import org.checkerframework.dataflow.cfg.node.MethodAccessNode;
import org.checkerframework.dataflow.cfg.node.MethodInvocationNode;
import org.checkerframework.dataflow.cfg.node.Node;
import org.checkerframework.dataflow.cfg.node.ThisLiteralNode;
import org.checkerframework.framework.flow.CFAbstractStore;
import org.checkerframework.framework.flow.CFAbstractValue;
import org.checkerframework.framework.source.Result;
import org.checkerframework.framework.type.AnnotatedTypeMirror;
import org.checkerframework.framework.type.AnnotatedTypeMirror.AnnotatedDeclaredType;
import org.checkerframework.framework.type.AnnotatedTypeMirror.AnnotatedExecutableType;
import org.checkerframework.framework.util.AnnotatedTypes;
import org.checkerframework.framework.util.FlowExpressionParseUtil;
import org.checkerframework.framework.util.FlowExpressionParseUtil.FlowExpressionContext;
import org.checkerframework.framework.util.FlowExpressionParseUtil.FlowExpressionParseException;
import org.checkerframework.javacutil.AnnotationUtils;
import org.checkerframework.javacutil.ElementUtils;
import org.checkerframework.javacutil.ErrorReporter;
import org.checkerframework.javacutil.Pair;
import org.checkerframework.javacutil.TreeUtils;
import org.checkerframework.javacutil.TypesUtils;

import java.lang.annotation.Annotation;
import java.util.ArrayList;
import java.util.HashSet;
import java.util.LinkedHashSet;
import java.util.List;
import java.util.Set;
import java.util.concurrent.locks.Lock;
import java.util.regex.Matcher;
import java.util.regex.Pattern;

import javax.annotation.processing.ProcessingEnvironment;
import javax.lang.model.element.AnnotationMirror;
import javax.lang.model.element.Element;
import javax.lang.model.element.ElementKind;
import javax.lang.model.element.ExecutableElement;
import javax.lang.model.element.TypeElement;
import javax.lang.model.type.TypeKind;
import javax.lang.model.type.TypeMirror;

import com.sun.source.tree.ArrayAccessTree;
import com.sun.source.tree.ClassTree;
import com.sun.source.tree.ExpressionTree;
import com.sun.source.tree.IdentifierTree;
import com.sun.source.tree.MemberSelectTree;
import com.sun.source.tree.MethodInvocationTree;
import com.sun.source.tree.MethodTree;
import com.sun.source.tree.SynchronizedTree;
import com.sun.source.tree.Tree;
import com.sun.source.tree.VariableTree;
import com.sun.source.tree.Tree.Kind;
import com.sun.source.util.TreePath;

/**
 * The LockVisitor enforces the special type-checking rules described in the Lock Checker manual chapter.
 *
 * @checker_framework.manual #lock-checker Lock Checker
 */

// TODO: Enforce that lock expressions are final or effectively final.

public class LockVisitor extends BaseTypeVisitor<LockAnnotatedTypeFactory> {
    private final Class<? extends Annotation> checkerGuardedByClass = GuardedBy.class;
    private final Class<? extends Annotation> checkerGuardSatisfiedClass = GuardSatisfied.class;

    /** Annotation constants */
    protected final AnnotationMirror GUARDEDBY, GUARDEDBYUNKNOWN, GUARDSATISFIED, GUARDEDBYBOTTOM;

    public LockVisitor(BaseTypeChecker checker) {
        super(checker);

        GUARDEDBYUNKNOWN = AnnotationUtils.fromClass(elements, GuardedByUnknown.class);
        GUARDEDBY = AnnotationUtils.fromClass(elements, GuardedBy.class);
        GUARDSATISFIED = AnnotationUtils.fromClass(elements, GuardSatisfied.class);
        GUARDEDBYBOTTOM = AnnotationUtils.fromClass(elements, GuardedByBottom.class);

        checkForAnnotatedJdk();
    }

    @Override
    public Void visitVariable(VariableTree node, Void p) { // visit a variable declaration
        // A user may not annotate a primitive type, a boxed primitive type or a String
        // with any qualifier from the @GuardedBy hierarchy.

        // TODO: Note that there is currently no way to reliably retrieve user-written
        // qualifiers (i.e. there is no way to know whether the qualifier was defaulted by
        // the Checker Framework) without using the node.toString() hack below.

        TypeMirror nodeType = atypeFactory.getAnnotatedType(node).getUnderlyingType();
        if ((TypesUtils.isBoxedPrimitive(nodeType) ||
             TypesUtils.isPrimitive(nodeType) ||
             TypesUtils.isString(nodeType)) &&
            (node.toString().contains("GuardSatisfied") ||
             node.toString().contains("GuardedBy"))){ // HACK!!! TODO: Fix once there is a way to reliably retrieve user-written qualifiers.
            checker.report(Result.failure("primitive.type.guardedby"), node);
        }
        return super.visitVariable(node, p);
    }

    @Override
    public LockAnnotatedTypeFactory createTypeFactory() {
        return new LockAnnotatedTypeFactory(checker);
    }

    // Issue an error if a method (explicitly or implicitly) annotated with @MayReleaseLocks has a formal parameter
    // or receiver (explicitly or implicitly) annotated with @GuardSatisfied.
    @Override
    public Void visitMethod(MethodTree node, Void p) {
        ExecutableElement methodElement = TreeUtils.elementFromDeclaration(node);

        SideEffectAnnotation sea = atypeFactory.methodSideEffectAnnotation(methodElement, true);

        if (sea == SideEffectAnnotation.MAYRELEASELOCKS) {
            boolean issueGSwithMRLWarning = false;

            VariableTree receiver = node.getReceiverParameter();
            if (receiver != null) {
                if (atypeFactory.getAnnotatedType(receiver).hasAnnotation(checkerGuardSatisfiedClass)) {
                    issueGSwithMRLWarning = true;
                }
            }

            if (!issueGSwithMRLWarning) { // Skip this loop if it is already known that the warning must be issued.
                for(VariableTree vt : node.getParameters()) {
                    if (atypeFactory.getAnnotatedType(vt).hasAnnotation(checkerGuardSatisfiedClass)) {
                        issueGSwithMRLWarning = true;
                        break;
                    }
                }
            }

            if (issueGSwithMRLWarning) {
                checker.report(Result.failure("guardsatisfied.with.mayreleaselocks"), node);
            }
        }

        // Issue an error if a non-constructor method definition has a return type of @GuardSatisfied without an index.
        if (methodElement != null && methodElement.getKind() != ElementKind.CONSTRUCTOR) {
            AnnotatedTypeMirror returnTypeATM = atypeFactory.getAnnotatedType(node).getReturnType();

            if (returnTypeATM != null && returnTypeATM.hasAnnotation(GuardSatisfied.class)) {
                int returnGuardSatisfiedIndex = atypeFactory.getGuardSatisfiedIndex(returnTypeATM);

                if (returnGuardSatisfiedIndex == -1) {
                    checker.report(Result.failure("guardsatisfied.return.must.have.index"), node);
                }
            }
        }

        return super.visitMethod(node, p);
    }

    // When visiting a method call, if the receiver formal parameter
    // has type @GuardSatisfied and the receiver actual parameter has type @GuardedBy(...),
    // skip the receiver subtype check and instead verify that the guard is satisfied.
    // If the receiver actual parameter has type @GuardSatisfied, skip the check altogether.
    @Override
    protected boolean skipReceiverSubtypeCheck(MethodInvocationTree node,
            AnnotatedTypeMirror methodDefinitionReceiver,
            AnnotatedTypeMirror methodCallReceiver) {

        AnnotationMirror primaryGb = methodCallReceiver.getAnnotationInHierarchy(GUARDEDBYUNKNOWN);
        AnnotationMirror effectiveGb = methodCallReceiver.getEffectiveAnnotationInHierarchy(GUARDEDBYUNKNOWN);

        // If the receiver actual parameter has type @GuardSatisfied, skip the subtype check.
        // Consider only a @GuardSatisfied primary annotation - hence use primaryGb instead of effectiveGb.
        if (primaryGb != null && AnnotationUtils.areSameByClass(primaryGb, checkerGuardSatisfiedClass)){
            AnnotationMirror primaryGbOnMethodDefinition = methodDefinitionReceiver.getAnnotationInHierarchy(GUARDEDBYUNKNOWN);
            if (primaryGbOnMethodDefinition != null && AnnotationUtils.areSameByClass(primaryGbOnMethodDefinition, checkerGuardSatisfiedClass)) {
                return true;
            }
        }

        if (AnnotationUtils.areSameByClass(effectiveGb, checkerGuardedByClass)) {
            Set<AnnotationMirror> annos = methodDefinitionReceiver.getAnnotations();
            for(AnnotationMirror anno : annos) {
                if (AnnotationUtils.areSameByClass(anno, checkerGuardSatisfiedClass)) {
                    Element invokedElement = TreeUtils.elementFromUse(node);

                    boolean receiverIsThatOfEnclosingMethod = false;

                    MethodInvocationNode nodeNode = (MethodInvocationNode) atypeFactory.getNodeForTree(node);

                    Node receiverNode = nodeNode.getTarget().getReceiver();
                    if (receiverNode instanceof ThisLiteralNode) {
                        receiverIsThatOfEnclosingMethod = true;
                    }

                    if (invokedElement != null) {
                        checkPreconditions(node,
                                invokedElement,
                                true,
                                generatePreconditionsBasedOnGuards(methodCallReceiver, receiverIsThatOfEnclosingMethod),
                                true);
                    }

                    return true;
                }
            }
        }

        return false;
    }

    @Override
    protected Set<? extends AnnotationMirror> getExceptionParameterLowerBoundAnnotations() {
        Set<? extends AnnotationMirror> tops = atypeFactory.getQualifierHierarchy().getTopAnnotations();
        Set<AnnotationMirror> annotationSet = AnnotationUtils.createAnnotationSet();
        for (AnnotationMirror anno : tops) {
            if (anno.equals(GUARDEDBYUNKNOWN)) {
                annotationSet.add(GUARDEDBY);
            }
            else {
                annotationSet.add(anno);
            }
        }
        return annotationSet;
    }

    private Set<Pair<String, String>> generatePreconditionsBasedOnGuards(AnnotatedTypeMirror atm, boolean translateItselfToThis) {
        return generatePreconditionsBasedOnGuards(atm.getAnnotations(), translateItselfToThis);
    }

    // Given a set of AnnotationMirrors, returns the list of lock expression preconditions
    // specified in all the @GuardedBy annotations in the set.
    // Returns an empty set if no such expressions are found.
    private Set<Pair<String, String>> generatePreconditionsBasedOnGuards(Set<AnnotationMirror> amList, boolean translateItselfToThis) {
        Set<Pair<String, String>> preconditions = new HashSet<>();

        if (amList != null) {
            for (AnnotationMirror annotationMirror : amList) {

                if (AnnotationUtils.areSameByClass( annotationMirror, checkerGuardedByClass)) {
                    if (AnnotationUtils.hasElementValue(annotationMirror, "value")) {
                        List<String> guardedByValue = AnnotationUtils.getElementValueArray(annotationMirror, "value", String.class, false);

                        for (String lockExpression : guardedByValue) {
                            if (translateItselfToThis && lockExpression.equals("itself")) {
                                lockExpression = "this";
                            }
                            preconditions.add(Pair.of(lockExpression, LockHeld.class.toString().substring(10 /* "interface " */)));
                        }
                    }
                }
            }
        }

        return preconditions;
    }

    @Override
    protected void commonAssignmentCheck(AnnotatedTypeMirror varType,
            AnnotatedTypeMirror valueType, Tree valueTree, /*@CompilerMessageKey*/ String errorKey,
            boolean isLocalVariableAssignment) {

        Kind valueTreeKind = valueTree.getKind();

        switch(valueTreeKind) {
            case NEW_CLASS:
            case NEW_ARRAY:
                // Avoid issuing warnings for: @GuardedBy(<something>) Object o = new Object();
                // Do NOT do this if the LHS is @GuardedByBottom.
                if (!varType.hasAnnotation(GuardedByBottom.class))
                    return;
                break;
            case INT_LITERAL:
            case LONG_LITERAL:
            case FLOAT_LITERAL:
            case DOUBLE_LITERAL:
            case BOOLEAN_LITERAL:
            case CHAR_LITERAL:
            case STRING_LITERAL:
                // Avoid issuing warnings for: @GuardedBy(<something>) Object o; o = <some literal>;
                // Do NOT do this if the LHS is @GuardedByBottom.
                if (!varType.hasAnnotation(GuardedByBottom.class))
                    return;
                break;
            default:
        }

        // Assigning a value with a @GuardedBy annotation to a variable with a @GuardSatisfied annotation is always
        // legal. However this is our last chance to check anything before the @GuardedBy information is lost in the
        // assignment to the variable annotated with @GuardSatisfied. See the Lock Checker manual chapter discussion
        // on the @GuardSatisfied annotation for more details.

        if (varType.hasAnnotation(GuardSatisfied.class)) {
            if (valueType.hasAnnotation(GuardedBy.class)) {
                ExpressionTree tree = (ExpressionTree) valueTree;

                checkPreconditions(tree,
                        TreeUtils.elementFromUse(tree),
                        tree.getKind() == Tree.Kind.METHOD_INVOCATION,
                        generatePreconditionsBasedOnGuards(valueType, false),
                        false);

                return;
            }
            else if (valueType.hasAnnotation(GuardSatisfied.class)) {
                // TODO: Find a cleaner, non-abstraction-breaking way to know whether method actual parameters are being assigned to formal parameters.

                if (errorKey != "argument.type.incompatible") {
                    // If both @GuardSatisfied have no index, the assignment is not allowed because the LHS and RHS expressions
                    // may be guarded by different lock expressions.  The assignment is allowed when matching a formal
                    // parameter to an actual parameter (see the if block above).

                    int varTypeGuardSatisfiedIndex = atypeFactory.getGuardSatisfiedIndex(varType);
                    int valueTypeGuardSatisfiedIndex = atypeFactory.getGuardSatisfiedIndex(valueType);

                    if (varTypeGuardSatisfiedIndex == -1 && valueTypeGuardSatisfiedIndex == -1) {
                        checker.report(Result.failure(
                                "guardsatisfied.assignment.disallowed",
                                varType, valueType), valueTree);
                    }
                } else {
                    // The RHS can be @GuardSatisfied with a different index when matching method formal parameters to actual parameters.
                    // The actual matching is done in LockVisitor.visitMethodInvocation and a guardsatisfied.parameters.must.match error
                    // is issued if the parameters do not match exactly.
                    // Do nothing here, since there is no precondition to be checked on a @GuardSatisfied parameter.
                    // Note: this matching of a @GS(index) to a @GS(differentIndex) is *only* allowed when matching method formal parameters to actual parameters.
    
                    return;
                }
            } else if (!atypeFactory.getTypeHierarchy().isSubtype(valueType, varType)) {
                // Special case: replace the @GuardSatisfied primary annotation on the LHS with @GuardedBy({}) and see if it type checks.

                AnnotatedTypeMirror varType2 = varType.deepCopy(); // TODO: Would shallowCopy be sufficient?
                varType2.replaceAnnotation(GUARDEDBY);
                if (atypeFactory.getTypeHierarchy().isSubtype(valueType, varType2)) {
                    return;
                }
            }
        }

        super.commonAssignmentCheck(varType, valueType, valueTree, errorKey, isLocalVariableAssignment);
    }

    @Override
    public Void visitMemberSelect(MemberSelectTree node, Void p) {
        checkAccessOfExpression(node);

        return super.visitMemberSelect(node, p);
    }

    private void reportFailure(/*@CompilerMessageKey*/ String messageKey,
            MethodTree overriderTree,
            AnnotatedDeclaredType enclosingType,
            AnnotatedExecutableType overridden,
            AnnotatedDeclaredType overriddenType,
            List<String> overriderLocks,
            List<String> overriddenLocks
            ) {
        // Get the type of the overriding method.
        AnnotatedExecutableType overrider =
            atypeFactory.getAnnotatedType(overriderTree);

        if (overrider.getTypeVariables().isEmpty()
                && !overridden.getTypeVariables().isEmpty()) {
            overridden = overridden.getErased();
        }
        String overriderMeth = overrider.toString();
        String overriderTyp = enclosingType.getUnderlyingType().asElement().toString();
        String overriddenMeth = overridden.toString();
        String overriddenTyp = overriddenType.getUnderlyingType().asElement().toString();

        if (overriderLocks == null || overriddenLocks == null) {
            checker.report(Result.failure(messageKey,
                    overriderMeth, overriderTyp,
                    overriddenMeth, overriddenTyp), overriderTree);
        }
        else {
            checker.report(Result.failure(messageKey,
                    overriderMeth, overriderTyp,
                    overriddenMeth, overriddenTyp,
                    overriderLocks, overriddenLocks), overriderTree);
        }
    }

    /**
     *  Ensures that subclass methods are annotated with a stronger or equally strong side effect annotation
     *  than the parent class method.
     */
    @Override
    protected boolean checkOverride(MethodTree overriderTree,
            AnnotatedDeclaredType enclosingType,
            AnnotatedExecutableType overridden,
            AnnotatedDeclaredType overriddenType,
            Void p) {

        boolean isValid = true;

        SideEffectAnnotation seaOfOverriderMethod = atypeFactory.methodSideEffectAnnotation(TreeUtils.elementFromDeclaration(overriderTree), false);
        SideEffectAnnotation seaOfOverridenMethod = atypeFactory.methodSideEffectAnnotation(overridden.getElement(), false);

        if (seaOfOverriderMethod.isWeakerThan(seaOfOverridenMethod)) {
            isValid = false;
            reportFailure("override.sideeffect.invalid", overriderTree, enclosingType, overridden, overriddenType, null, null);
        }

        return super.checkOverride(overriderTree, enclosingType, overridden, overriddenType, p) && isValid;
    }

    // Check the access of the expression of an ArrayAccessTree or
    // a MemberSelectTree, both of which happen to implement ExpressionTree.
    // The 'Expression' in checkAccessOfExpression is not the same as that in
    // 'Expression'Tree - the naming is a coincidence.
    protected void checkAccessOfExpression(ExpressionTree tree) {
        Kind treeKind = tree.getKind();
        assert(treeKind == Kind.ARRAY_ACCESS ||
               treeKind == Kind.MEMBER_SELECT ||
               treeKind == Kind.IDENTIFIER);

        if (treeKind == Kind.MEMBER_SELECT) {
            Element treeElement = TreeUtils.elementFromUse(tree);

            if (treeElement != null && treeElement.getKind() == ElementKind.METHOD) { // Method calls are not dereferences.
                return;
            }
        }

<<<<<<< HEAD
        ExpressionTree expr = null;

        switch(treeKind) {
            case ARRAY_ACCESS:
                expr = ((ArrayAccessTree) tree).getExpression();
                break;
            case MEMBER_SELECT:
                expr = ((MemberSelectTree) tree).getExpression();
                break;
            default:
                expr = tree;
                break;
=======
        return locks;
    }

    protected List<String> methodHoldingOnEntry(ExecutableElement element) {
        AnnotationMirror holdingOnEntry = atypeFactory.getDeclAnnotation(element, checkerHoldingOnEntryClass);

        if (holdingOnEntry == null)
            return Collections.emptyList();

        List<String> locks = new ArrayList<String>();

        List<String> holdingOnEntryValue = AnnotationUtils.getElementValueArray(holdingOnEntry, "value", String.class, false);
        locks.addAll(holdingOnEntryValue);

        return locks;
    }

    /**
     * Checks all the preconditions of the method invocation or variable access {@code tree} with
     * element {@code invokedElement}.
     */
    @Override
    protected void checkPreconditions(Tree tree,
            Element invokedElement, boolean methodCall, Set<Pair<String, String>> additionalPreconditions) {

        if (additionalPreconditions == null) {
            additionalPreconditions = new LinkedHashSet<>();
>>>>>>> 3e9c639b
        }

        Element invokedElement = TreeUtils.elementFromUse(expr);

        AnnotatedTypeMirror atmOfReceiver = atypeFactory.getReceiverType(tree);

        Node node = atypeFactory.getNodeForTree(tree);

        if (expr != null && atmOfReceiver != null) {
            AnnotationMirror gb = atmOfReceiver.getEffectiveAnnotationInHierarchy(GUARDEDBYUNKNOWN);
            // IMPORTANT: The code that follows relies on getEffectiveAnnotationInHierarchy being sound in the sense that
            // it never returns null if an effective annotation in the @GuardedByUnknown hierarchy was present.
            // It is critical to the soundness of the Lock Checker that an effective primary @GuardedBy(...) annotation
            // never go unnoticed when checking the access of an expression.
            // However, gb is expected to be null if atmOfReceiver's underlying type is a package pseudo-type (e.g. java.lang.reflect),
            // in which case there is no need to check the access of the expression since a package cannot be protected by a lock.
            if (gb == null) {
                if (atmOfReceiver.getUnderlyingType().getKind() == TypeKind.PACKAGE) {
                    return;
                }

                ErrorReporter.errorAbort("LockVisitor.checkAccessOfExpression: gb cannot be null");
            }

            if (AnnotationUtils.areSameByClass( gb, checkerGuardedByClass)) {
                if (invokedElement != null) {
                    // Is the receiver of the expression being accessed the same as the receiver of the enclosing method?
                    boolean receiverIsThatOfEnclosingMethod = false;

                    if (node instanceof FieldAccessNode || node instanceof MethodAccessNode) {
                        Node receiverNode = node instanceof FieldAccessNode ? ((FieldAccessNode) node).getReceiver() : ((MethodAccessNode) node).getReceiver();
                        if (receiverNode instanceof ThisLiteralNode) {
                            receiverIsThatOfEnclosingMethod = true;
                        }
                    }

                    // It is critical that if receiverIsThatOfEnclosingMethod is true,
                    // generatePreconditionsBasedOnGuards translate the expression
                    // "itself" to "this". That's because right now we know that, since
                    // we are dealing with the receiver of the method, "itself" corresponds
                    // to "this". However once checkPreconditions is called, that
                    // knowledge is lost and it will regard "itself" as referring to
                    // the variable the precondition we are about to add is attached to.
                    checkPreconditions(expr, invokedElement, expr.getKind() == Tree.Kind.METHOD_INVOCATION,
                        generatePreconditionsBasedOnGuards(atmOfReceiver,
                                receiverIsThatOfEnclosingMethod /* See comment above. This corresponds to formal parameter translateItselfToThis. */),
                                false);
                }
            } else if (AnnotationUtils.areSameByClass(gb, checkerGuardSatisfiedClass)){
                // Can always dereference if type is @GuardSatisfied
            } else {
                // Can never dereference for any other types in the @GuardedBy hierarchy
                String annotationName = gb.toString();
                annotationName = annotationName.substring(annotationName.lastIndexOf('.') + 1 /* +1 to skip the last . as well */);
                checker.report(Result.failure(
                        "cannot.dereference",
                        tree.toString(),
                        "annotation @" + annotationName), tree);
            }
        }
    }

    @Override
    public Void visitArrayAccess(ArrayAccessTree node, Void p) {
        checkAccessOfExpression(node);

        return super.visitArrayAccess(node, p);
    }

    /**
     * Whether to skip a contract check based on whether the @GuardedBy
     * expression {@code expr} is valid for the tree {@code tree}
     * under the context {@code flowExprContext}
     * if the current path is within the expression
     * of a synchronized block (e.g. bar in
     * synchronized(bar) { ... }
     *
     *  @param tree The tree that is @GuardedBy.
     *  @param expr The expression of the @GuardedBy annotation.
     *  @param flowExprContext The current context.
     *
     *  @return Whether to skip the contract check.
     */
    @Override
    protected boolean skipContractCheck(Tree tree, FlowExpressions.Receiver expr, FlowExpressionContext flowExprContext) {
        String fieldName = null;

        try {

            Node nodeNode = atypeFactory.getNodeForTree(tree);

            if (nodeNode instanceof FieldAccessNode) {

                fieldName = ((FieldAccessNode) nodeNode).getFieldName();

                if (fieldName != null) {
                    FlowExpressions.Receiver fieldExpr = FlowExpressionParseUtil.parse(fieldName,
                            flowExprContext, getCurrentPath());

                    if (fieldExpr.equals(expr)) {
                        // Avoid issuing warnings when accessing the field that is guarding the receiver.
                        // e.g. avoid issuing a warning when accessing bar below:
                        // void foo(@GuardedBy("bar") myClass this) { synchronized(bar) { ... }}

                        // Cover only the most common case: synchronized(variableName).
                        // If the expression in the synchronized statement is more complex,
                        // we do want a warning to be issued so the user can take a closer look
                        // and see if the variable is safe to be used this way.

                        TreePath path = getCurrentPath().getParentPath();

                        if (path != null) {
                            path = path.getParentPath();

                            if (path != null && path.getLeaf().getKind() == Tree.Kind.SYNCHRONIZED) {
                                return true;
                            }
                        }
                    }
                }
            }
        } catch (FlowExpressionParseException e) {
            checker.report(e.getResult(), tree);
        }

        return false;
    }

    @Override
    public boolean isValidUse(AnnotatedDeclaredType declarationType,
            AnnotatedDeclaredType useType, Tree tree) {
        declarationType.replaceAnnotation(GUARDEDBY);
        useType.replaceAnnotation(GUARDEDBY);

        return super.isValidUse(declarationType, useType, tree);
    }

    // When visiting a method invocation, issue an error if the side effect annotation
    // on the called method causes the side effect guarantee of the enclosing method
    // to be violated. For example, a method annotated with @ReleasesNoLocks may not
    // call a method annotated with @MayReleaseLocks.
    // Also check that matching @GuardSatisfied(index) on a method's formal receiver/parameters matches
    // those in corresponding locations on the method call site.
    @Override
    public Void visitMethodInvocation(MethodInvocationTree node, Void p) {

        SideEffectAnnotation seaOfInvokedMethod = atypeFactory.methodSideEffectAnnotation(TreeUtils.elementFromUse(node), false);

        MethodTree enclosingMethod = TreeUtils.enclosingMethod(atypeFactory.getPath(node));

        ExecutableElement methodElement = null;
        if (enclosingMethod != null) {
            methodElement = TreeUtils.elementFromDeclaration(enclosingMethod);
        }

        SideEffectAnnotation seaOfContainingMethod = atypeFactory.methodSideEffectAnnotation(methodElement, false);

        if (seaOfInvokedMethod.isWeakerThan(seaOfContainingMethod)) {
            checker.report(Result.failure(
                    "method.guarantee.violated",
                    seaOfContainingMethod.getNameOfSideEffectAnnotation(),
                    methodElement.toString(),
                    TreeUtils.elementFromUse(node).toString(),
                    seaOfInvokedMethod.getNameOfSideEffectAnnotation()), node);

            // TODO: issue method.guarantee.violated if a @LockingFree method is synchronized or
            // contains synchronized blocks.
        }

        // Check that matching @GuardSatisfied(index) on a method's formal receiver/parameters matches
        // those in corresponding locations on the method call site.

        Pair<AnnotatedExecutableType, List<AnnotatedTypeMirror>> mfuPair = atypeFactory.methodFromUse(node);
        AnnotatedExecutableType invokedMethod = mfuPair.first;

        List<AnnotatedTypeMirror> requiredArgs =
            AnnotatedTypes.expandVarArgs(atypeFactory, invokedMethod, node.getArguments());

        // Index on @GuardSatisfied at each location. -1 when no @GuardSatisfied annotation was present.
        // Note that @GuardSatisfied with no index is normally represented as having index -1.
        // We would like to ignore a @GuardSatisfied with no index for these purposes, so if it is encountered we leave its index as -1.
        // The first element of the array is reserved for the receiver.
        int guardSatisfiedIndex[] = new int[requiredArgs.size() + 1]; // + 1 for the receiver parameter type

        // Retrieve receiver types from method definition and method call

        guardSatisfiedIndex[0] = -1;

        AnnotatedTypeMirror methodDefinitionReceiver = null;
        AnnotatedTypeMirror methodCallReceiver = null;

        ExecutableElement invokedMethodElement = invokedMethod.getElement();
        if (!ElementUtils.isStatic(invokedMethodElement) &&
            !TreeUtils.isSuperCall(node) &&
            invokedMethod.getElement().getKind() != ElementKind.CONSTRUCTOR) {
            methodDefinitionReceiver = invokedMethod.getReceiverType().getErased();
            if (methodDefinitionReceiver != null && methodDefinitionReceiver.hasAnnotation(checkerGuardSatisfiedClass)) {
                guardSatisfiedIndex[0] = atypeFactory.getGuardSatisfiedIndex(methodDefinitionReceiver);
                methodCallReceiver = atypeFactory.getReceiverType(node);
            }
        }

        // Retrieve formal parameter types from the method definition

        for (int i = 0; i < requiredArgs.size(); i++) {
            guardSatisfiedIndex[i+1] = -1;

            AnnotatedTypeMirror arg = requiredArgs.get(i);

            if (arg.hasAnnotation(checkerGuardSatisfiedClass)) {
                guardSatisfiedIndex[i+1] = atypeFactory.getGuardSatisfiedIndex(arg);
            }
        }

        // Combine all of the actual parameters into one list of AnnotationMirrors

        ArrayList<AnnotationMirror> passedArgAnnotations = new ArrayList<AnnotationMirror>(guardSatisfiedIndex.length);
        passedArgAnnotations.add(methodCallReceiver == null ? null : methodCallReceiver.getAnnotationInHierarchy(GUARDEDBYUNKNOWN));
        for(ExpressionTree tree : node.getArguments()) {
            passedArgAnnotations.add(atypeFactory.getAnnotatedType(tree).getAnnotationInHierarchy(GUARDEDBYUNKNOWN));
        }

        // Perform the validity check and issue an error if not valid.

        for (int i = 0; i < guardSatisfiedIndex.length; i++) {
            if (guardSatisfiedIndex[i] != -1) {
                for (int j = i + 1; j < guardSatisfiedIndex.length; j++) {
                    if (guardSatisfiedIndex[i] == guardSatisfiedIndex[j]) {
                        // The @GuardedBy/@GuardSatisfied/@GuardedByUnknown/@GuardedByBottom annotations
                        // must be identical on the corresponding actual parameters.
                        AnnotationMirror arg1Anno = passedArgAnnotations.get(i);
                        AnnotationMirror arg2Anno = passedArgAnnotations.get(j);
                        if (arg1Anno != null && arg2Anno != null) {
                            boolean bothAreGSwithNoIndex = false;

                            if (AnnotationUtils.areSameByClass(arg1Anno, checkerGuardSatisfiedClass) &&
                                AnnotationUtils.areSameByClass(arg2Anno, checkerGuardSatisfiedClass)){
                                if (atypeFactory.getGuardSatisfiedIndex(arg1Anno) == -1 &&
                                    atypeFactory.getGuardSatisfiedIndex(arg2Anno) == -1) {
                                    // Generally speaking, two @GuardSatisfied annotations with no index are incomparable.
                                    // TODO: If they come from the same variable, they are comparable.  Fix and add a test case.
                                    bothAreGSwithNoIndex = true;
                                }
                            }

                            if (bothAreGSwithNoIndex ||
                              !(atypeFactory.getQualifierHierarchy().isSubtype(arg1Anno, arg2Anno) ||
                                atypeFactory.getQualifierHierarchy().isSubtype(arg2Anno, arg1Anno))) {
                                // TODO: allow these strings to be localized

                                String formalParam1 = null;

                                if (i == 0) {
                                    formalParam1 = "The receiver type";
                                } else {
                                    formalParam1 = "Parameter #" + i; // i, not i-1, so the index is 1-based
                                }

                                String formalParam2 = "parameter #" + j; // j, not j-1, so the index is 1-based

                                checker.report(Result.failure(
                                        "guardsatisfied.parameters.must.match",
                                        formalParam1, formalParam2, invokedMethod.toString(), guardSatisfiedIndex[i], arg1Anno, arg2Anno), node);
                            }
                        }
                    }
                }
            }
        }

        return super.visitMethodInvocation(node, p);
    }

    // When visiting a synchronized block, issue an error if the expression
    // has a type that implements the java.util.concurrent.locks.Lock interface.
    // TODO: make a type declaration annotation for this rather than looking for Lock.class explicitly.
    @Override
    public Void visitSynchronized(SynchronizedTree node, Void p) {
        ProcessingEnvironment processingEnvironment = checker.getProcessingEnvironment();

        javax.lang.model.util.Types types = processingEnvironment.getTypeUtils();

        TypeMirror lockInterfaceTypeMirror = TypesUtils.typeFromClass(types, processingEnvironment.getElementUtils(), Lock.class);

        TypeMirror expressionType = types.erasure(atypeFactory.getAnnotatedType(node.getExpression()).getUnderlyingType());

        if (types.isSubtype(expressionType, lockInterfaceTypeMirror)) {
            checker.report(Result.failure(
                    "explicit.lock.synchronized"), node);
        }

        return super.visitSynchronized(node, p);
    }

    @Override
    public Void visitIdentifier(IdentifierTree node, Void p) {

        checkAccessOfExpression(node);

        return super.visitIdentifier(node, p);
    }

    @Override
    protected void checkPreconditions(Tree tree,
            Element invokedElement, boolean methodCall, Set<Pair<String, String>> additionalPreconditions) {
        checkPreconditions(tree, invokedElement, methodCall, additionalPreconditions, false);
    }

    // Same contents as BaseTypeVisitor.checkPreconditions except for the addition of the
    // else if (nodeNode instanceof ExplicitThisLiteralNode || ...
    // block and the special handling under the
    // if (itselfMatcher.matches()) {
    // block.
    protected void checkPreconditions(Tree tree,
            Element invokedElement, boolean methodCall, Set<Pair<String, String>> additionalPreconditions,
            boolean itselfIsTheReceiverNode) {
        Set<Pair<String, String>> preconditions = invokedElement == null ?
                new HashSet<Pair<String, String>>() :
                contractsUtils.getPreconditions(invokedElement);

        if (additionalPreconditions != null) {
            preconditions.addAll(additionalPreconditions);
        }

        FlowExpressionContext flowExprContext = null;

        for (Pair<String, String> p : preconditions) {
            String expression = p.first;
            AnnotationMirror anno = AnnotationUtils.fromName(elements, p.second);

            // Only check if the precondition concerns this checker
            if (!atypeFactory.isSupportedQualifier(anno)) {
                return;
            }

            Node nodeNode = atypeFactory.getNodeForTree(tree);

            if (flowExprContext == null) {
                if (methodCall) {
                    flowExprContext = FlowExpressionParseUtil
                            .buildFlowExprContextForUse(
                                    (MethodInvocationNode) nodeNode, checker.getContext());
                }
                else if (nodeNode instanceof FieldAccessNode) {
                    // Adapted from FlowExpressionParseUtil.buildFlowExprContextForUse

                    Receiver internalReceiver = FlowExpressions.internalReprOf(atypeFactory,
                        ((FieldAccessNode) nodeNode).getReceiver());

                    flowExprContext = new FlowExpressionContext(
                            internalReceiver, null, checker.getContext());
                }
                else if (nodeNode instanceof LocalVariableNode) {
                    // Adapted from org.checkerframework.dataflow.cfg.CFGBuilder.CFGTranslationPhaseOne.visitVariable

                    ClassTree enclosingClass = TreeUtils
                            .enclosingClass(getCurrentPath());
                    TypeElement classElem = TreeUtils
                            .elementFromDeclaration(enclosingClass);
                    Node receiver = new ImplicitThisLiteralNode(classElem.asType());

                    Receiver internalReceiver = FlowExpressions.internalReprOf(atypeFactory,
                            receiver);

                    flowExprContext = new FlowExpressionContext(
                            internalReceiver, null, checker.getContext());
                }
                else if (nodeNode instanceof ArrayAccessNode) {
                    // Adapted from FlowExpressionParseUtil.buildFlowExprContextForUse

                    Receiver internalReceiver = FlowExpressions.internalReprOfArrayAccess(atypeFactory,
                        (ArrayAccessNode) nodeNode);

                    flowExprContext = new FlowExpressionContext(
                            internalReceiver, null, checker.getContext());
                } else if (nodeNode instanceof ExplicitThisLiteralNode ||
                           nodeNode instanceof ImplicitThisLiteralNode ||
                           nodeNode instanceof ThisLiteralNode) {
                   Receiver internalReceiver = FlowExpressions.internalReprOf(atypeFactory, nodeNode, false);

                   flowExprContext = new FlowExpressionContext(
                           internalReceiver, null, checker.getContext());
                }
            }

            if (flowExprContext != null) {
                FlowExpressions.Receiver expr = null;
                try {
                    CFAbstractStore<?, ?> store = atypeFactory.getStoreBefore(tree);

                    String s = expression.trim();
                    Pattern selfPattern = Pattern.compile("^(this)$");
                    Matcher selfMatcher = selfPattern.matcher(s);
                    if (selfMatcher.matches()) {
                        s = flowExprContext.receiver.toString(); // it is possible that s == "this" after this call
                    }

                    expr = FlowExpressionParseUtil.parse(expression,
                            flowExprContext, getCurrentPath());

                    if (expr == null) {
                        // TODO: Wrap the following 'itself' handling logic into a method that calls FlowExpressionParseUtil.parse

                        /** Matches 'itself' - it refers to the variable that is annotated, which is different from 'this' */
                        Pattern itselfPattern = Pattern.compile("^itself$");
                        Matcher itselfMatcher = itselfPattern.matcher(expression.trim());

                        if (itselfMatcher.matches()) { // There is no variable, class, etc. named "itself"
                            if (itselfIsTheReceiverNode && methodCall) {
                                expr = flowExprContext.receiver;
                            } else {
                                expr = FlowExpressions.internalReprOf(atypeFactory,
                                        nodeNode);
                            }
                        }
                    }

                    CFAbstractValue<?> value = store.getValue(expr);

                    AnnotationMirror inferredAnno = value == null ? null : value
                            .getType().getAnnotationInHierarchy(anno);
                    if (!skipContractCheck(tree, expr, flowExprContext) &&
                        !checkContract(expr, anno, inferredAnno, store)) {

                        checker.report(Result.failure(
                                methodCall ? "contracts.precondition.not.satisfied" : "contracts.precondition.not.satisfied.field",
                                tree.toString(),
                                expr == null ? expression : expr.toString()), tree);
                    }
                } catch (FlowExpressionParseException e) {
                    // errors are reported at declaration site
                }
            }
        }
    }
}<|MERGE_RESOLUTION|>--- conflicted
+++ resolved
@@ -42,7 +42,6 @@
 
 import java.lang.annotation.Annotation;
 import java.util.ArrayList;
-import java.util.HashSet;
 import java.util.LinkedHashSet;
 import java.util.List;
 import java.util.Set;
@@ -246,7 +245,7 @@
     // specified in all the @GuardedBy annotations in the set.
     // Returns an empty set if no such expressions are found.
     private Set<Pair<String, String>> generatePreconditionsBasedOnGuards(Set<AnnotationMirror> amList, boolean translateItselfToThis) {
-        Set<Pair<String, String>> preconditions = new HashSet<>();
+        Set<Pair<String, String>> preconditions = new LinkedHashSet<>();
 
         if (amList != null) {
             for (AnnotationMirror annotationMirror : amList) {
@@ -338,7 +337,7 @@
                     // is issued if the parameters do not match exactly.
                     // Do nothing here, since there is no precondition to be checked on a @GuardSatisfied parameter.
                     // Note: this matching of a @GS(index) to a @GS(differentIndex) is *only* allowed when matching method formal parameters to actual parameters.
-    
+
                     return;
                 }
             } else if (!atypeFactory.getTypeHierarchy().isSubtype(valueType, varType)) {
@@ -438,7 +437,6 @@
             }
         }
 
-<<<<<<< HEAD
         ExpressionTree expr = null;
 
         switch(treeKind) {
@@ -451,35 +449,6 @@
             default:
                 expr = tree;
                 break;
-=======
-        return locks;
-    }
-
-    protected List<String> methodHoldingOnEntry(ExecutableElement element) {
-        AnnotationMirror holdingOnEntry = atypeFactory.getDeclAnnotation(element, checkerHoldingOnEntryClass);
-
-        if (holdingOnEntry == null)
-            return Collections.emptyList();
-
-        List<String> locks = new ArrayList<String>();
-
-        List<String> holdingOnEntryValue = AnnotationUtils.getElementValueArray(holdingOnEntry, "value", String.class, false);
-        locks.addAll(holdingOnEntryValue);
-
-        return locks;
-    }
-
-    /**
-     * Checks all the preconditions of the method invocation or variable access {@code tree} with
-     * element {@code invokedElement}.
-     */
-    @Override
-    protected void checkPreconditions(Tree tree,
-            Element invokedElement, boolean methodCall, Set<Pair<String, String>> additionalPreconditions) {
-
-        if (additionalPreconditions == null) {
-            additionalPreconditions = new LinkedHashSet<>();
->>>>>>> 3e9c639b
         }
 
         Element invokedElement = TreeUtils.elementFromUse(expr);
@@ -797,7 +766,7 @@
             Element invokedElement, boolean methodCall, Set<Pair<String, String>> additionalPreconditions,
             boolean itselfIsTheReceiverNode) {
         Set<Pair<String, String>> preconditions = invokedElement == null ?
-                new HashSet<Pair<String, String>>() :
+                new LinkedHashSet<Pair<String, String>>() :
                 contractsUtils.getPreconditions(invokedElement);
 
         if (additionalPreconditions != null) {
