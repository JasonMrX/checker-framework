.PHONY: all Bug109 multiple-errors package-anno issue265 issue309 compat shorthand issue502 issue559 issue594 
.PHONY: skipped issue607

# This skips tests that are not currently passing
all: Bug109 compat issue265 issue309 issue502 multiple-errors package-anno shorthand
<<<<<<< HEAD
=======

skipped: issue607
>>>>>>> 7e396e77

Bug109:
	$(JAVAC) -processor org.checkerframework.checker.nullness.NullnessChecker Bug109_A.java Bug109_B.java
	$(JAVAC) -processor org.checkerframework.checker.nullness.NullnessChecker Bug109_B.java Bug109_A.java


compat:
	make -C compat

issue265:
	make -C issue265

issue309:
	make -C issue309

issue502:
	make -C issue502

issue559:
	make -C issue559

issue594:
	make -C issue594

multiple-errors:
	make -C multiple-errors

package-anno:
	make -C package-anno

shorthand:
<<<<<<< HEAD
	make -C shorthand
=======
	make -C shorthand

issue607:
	make -C issue607
>>>>>>> 7e396e77
<|MERGE_RESOLUTION|>--- conflicted
+++ resolved
@@ -1,13 +1,10 @@
-.PHONY: all Bug109 multiple-errors package-anno issue265 issue309 compat shorthand issue502 issue559 issue594 
-.PHONY: skipped issue607
+.PHONY: all skipped Bug109 multiple-errors package-anno issue265 issue309 compat shorthand issue502 issue559 issue594 issue607
 
-# This skips tests that are not currently passing
 all: Bug109 compat issue265 issue309 issue502 multiple-errors package-anno shorthand
-<<<<<<< HEAD
-=======
 
-skipped: issue607
->>>>>>> 7e396e77
+# List tests that are currently not passing
+skipped: issue559 issue594 issue607
+
 
 Bug109:
 	$(JAVAC) -processor org.checkerframework.checker.nullness.NullnessChecker Bug109_A.java Bug109_B.java
@@ -39,11 +36,7 @@
 	make -C package-anno
 
 shorthand:
-<<<<<<< HEAD
-	make -C shorthand
-=======
 	make -C shorthand
 
 issue607:
-	make -C issue607
->>>>>>> 7e396e77
+	make -C issue607