package org.checkerframework.framework.stub;

import java.io.BufferedWriter;
import java.io.FileInputStream;
import java.io.FileOutputStream;
import java.io.IOException;
import java.io.InputStream;
import java.io.OutputStream;
import java.io.OutputStreamWriter;
import java.io.Writer;
import java.util.ArrayList;
import java.util.Collections;
import java.util.List;
import java.util.regex.Matcher;
import java.util.regex.Pattern;

import org.checkerframework.stubparser.JavaParser;
import org.checkerframework.stubparser.ParseException;
import org.checkerframework.stubparser.ast.CompilationUnit;
import org.checkerframework.stubparser.ast.ImportDeclaration;
import org.checkerframework.stubparser.ast.IndexUnit;
import org.checkerframework.stubparser.ast.PackageDeclaration;
import org.checkerframework.stubparser.ast.TypeParameter;
import org.checkerframework.stubparser.ast.body.AnnotationDeclaration;
import org.checkerframework.stubparser.ast.body.BodyDeclaration;
import org.checkerframework.stubparser.ast.body.ClassOrInterfaceDeclaration;
import org.checkerframework.stubparser.ast.body.ConstructorDeclaration;
import org.checkerframework.stubparser.ast.body.EnumConstantDeclaration;
import org.checkerframework.stubparser.ast.body.EnumDeclaration;
import org.checkerframework.stubparser.ast.body.FieldDeclaration;
import org.checkerframework.stubparser.ast.body.InitializerDeclaration;
import org.checkerframework.stubparser.ast.body.MethodDeclaration;
import org.checkerframework.stubparser.ast.body.Parameter;
import org.checkerframework.stubparser.ast.body.TypeDeclaration;
import org.checkerframework.stubparser.ast.body.VariableDeclarator;
import org.checkerframework.stubparser.ast.expr.AnnotationExpr;
import org.checkerframework.stubparser.ast.expr.Expression;
import org.checkerframework.stubparser.ast.expr.ObjectCreationExpr;
import org.checkerframework.stubparser.ast.expr.VariableDeclarationExpr;
import org.checkerframework.stubparser.ast.stmt.BlockStmt;
import org.checkerframework.stubparser.ast.type.ClassOrInterfaceType;
import org.checkerframework.stubparser.ast.type.PrimitiveType;
import org.checkerframework.stubparser.ast.type.ReferenceType;
import org.checkerframework.stubparser.ast.type.Type;
import org.checkerframework.stubparser.ast.type.VoidType;
import org.checkerframework.stubparser.ast.type.WildcardType;
import org.checkerframework.stubparser.ast.visitor.GenericVisitorAdapter;
import org.checkerframework.framework.util.PluginUtil;

import annotations.Annotation;
import annotations.el.AClass;
import annotations.el.ADeclaration;
import annotations.el.AElement;
import annotations.el.AField;
import annotations.el.AMethod;
import annotations.el.AScene;
import annotations.el.ATypeElement;
import annotations.el.AnnotationDef;
import annotations.el.BoundLocation;
import annotations.el.DefException;
import annotations.el.InnerTypeLocation;
import annotations.el.LocalLocation;
import annotations.field.AnnotationFieldType;
import annotations.io.IndexFileParser;
import annotations.io.IndexFileWriter;

import com.sun.tools.javac.code.TypeAnnotationPosition.TypePathEntry;

/**
 * Convert a JAIF file plus a stub file into index files (JAIFs).
 * Note that the resulting index files will not include annotation
 * definitions, for which stubfiles do not generally provide complete
 * information.
 * <p>
 *
 * An instance of the class represents conversion of 1 stub file, but the
 * static {@link #main(String[])} method converts multiple stub files,
 * instantiating the class multiple times.
 *
 * @author dbro
 */
public class ToIndexFileConverter extends GenericVisitorAdapter<Void, AElement> {
  // The possessive modifiers "*+" are for efficiency only.
  private static Pattern importPattern = Pattern.compile(
      "\\bimport *+((?:[^.]*+[.] *+)*+[^ ]*) *+;");

  /**
   * Package name that is active at the current point in the input file.
   * Changes as package declarations are encountered.
   */
  private final String pkgName;
  /** Imports that appear in the stub file. */
  private final List<String> imports;
  /**
   * A scene read from the input JAIF file,
   * and will be written to the output JAIF file.
   */
  private final AScene scene;

  /**
   * @param pkgDecl AST node for package declaration
   * @param importDecls AST nodes for import declarations
   * @param scene scene for visitor methods to fill in
   */
  public ToIndexFileConverter(PackageDeclaration pkgDecl,
      List<ImportDeclaration> importDecls, AScene scene) {
    this.scene = scene;
    pkgName = pkgDecl == null ? "" : pkgDecl.getName().getName();
    if (importDecls == null) {
      imports = Collections.emptyList();
    } else {
      ArrayList<String> imps =
          new ArrayList<String>(importDecls.size());
      for (ImportDeclaration decl : importDecls) {
        if (!decl.isStatic()) {
          Matcher m = importPattern.matcher(decl.toString());
          if (m.find()) {
            String s = m.group(1);
            if (s != null) { imps.add(s); }
          }
        }
      }
      imps.trimToSize();
      imports = Collections.unmodifiableList(imps);
    }
  }

  /**
   * Parse stub files and write out equivalent JAIFs.
   * Note that the results do not include annotation definitions, for
   * which stubfiles do not generally provide complete information.
   *
   * @param args name of JAIF with annotation definition, followed by
   * names of stub files to be converted (if none given, program reads
   * from standard input)
   */
  public static void main(String[] args) {
    if (args.length < 1) {
      System.err.println("usage: java ToIndexFileConverter myfile.jaif [stubfile...]");
      System.err.println("(myfile.jaif contains needed annotation definitions)");
      System.exit(1);
    }

    AScene scene = new AScene();
    try {
      // args[0] is a jaif file with needed annotation definitions
      IndexFileParser.parseFile(args[0], scene);

      if (args.length == 1) {
        convert(scene, System.in, System.out);
        return;
      }

      for (int i = 1; i < args.length; i++) {
        String f0 = args[i];
        String f1 = (f0.endsWith(".astub")
            ? f0.substring(0, f0.length()-6)
            : f0) + ".jaif";
        try (
            InputStream in = new FileInputStream(f0);
            OutputStream out = new FileOutputStream(f1);
            ) {
          convert(new AScene(scene), in, out);
        }
      }
    } catch (Throwable e) {
      e.printStackTrace();
      System.exit(1);
    }
  }

  /**
   * Augment given scene with information from stubfile, reading stubs
   * from input stream and writing JAIF to output stream.
   *
   * @param scene the initial scene
   * @param in stubfile contents
   * @param out JAIF representing augmented scene
   * @throws ParseException
   * @throws DefException
   */
  private static void convert(AScene scene, InputStream in, OutputStream out)
      throws IOException, DefException, ParseException {
    IndexUnit iu = JavaParser.parse(in);
    extractScene(iu, scene);
    try (Writer w = new BufferedWriter(new OutputStreamWriter(out))) {
      IndexFileWriter.write(scene, w);
    }
  }

  /**
   * Entry point of recursive-descent IndexUnit to AScene transformer.
   * It operates by visiting the stub and scene in parallel, descending
   * into them in the same way.
   * It augments the existing scene (it does not create a new scene).
   *
   * @param iu {@link IndexUnit} representing stubfile
   */
  private static void extractScene(IndexUnit iu, AScene scene) {
    for (CompilationUnit cu : iu.getCompilationUnits()) {
      List<TypeDeclaration> typeDecls = cu.getTypes();
      if (typeDecls != null) {
        List<ImportDeclaration> impDecls = cu.getImports();
        PackageDeclaration pkgDecl = cu.getPackage();
        for (TypeDeclaration typeDecl : typeDecls) {
          ToIndexFileConverter converter =
              new ToIndexFileConverter(pkgDecl, impDecls, scene);
          String pkgName = converter.pkgName;
          String name = typeDecl.getName();
          if (!pkgName.isEmpty()) { name = pkgName + "." + name; }
          typeDecl.accept(converter, scene.classes.vivify(name));
        }
      }
    }
  }

  /**
   * Builds simplified annotation from its declaration.
   * Only the name is included, because stubfiles do not generally have
   * access to the full definitions of annotations.
   */
  private static Annotation extractAnnotation(AnnotationExpr expr) {
    String exprName = expr.toString().substring(1); // leave off leading '@'

    // Eliminate jdk.Profile+Annotation, a synthetic annotation that
    // the JDK adds, apparently for profiling.
    if (exprName.contains("+")) {
      return null;
    }
    AnnotationDef def = new AnnotationDef(exprName);
    def.setFieldTypes(Collections.<String, AnnotationFieldType>emptyMap());
    return new Annotation(def, Collections.<String, Object>emptyMap());
  }

  @Override
  public Void visit(AnnotationDeclaration decl, AElement elem) {
    return null;
  }

  @Override
  public Void visit(BlockStmt stmt, AElement elem) {
    return null;
    //super.visit(stmt, elem);
  }

  @Override
  public Void visit(ClassOrInterfaceDeclaration decl, AElement elem) {
    visitDecl(decl, (ADeclaration) elem);
    return super.visit(decl, elem);
  }

  @Override
  public Void visit(ConstructorDeclaration decl, AElement elem) {
    List<Parameter> params = decl.getParameters();
    List<AnnotationExpr> rcvrAnnos = decl.getReceiverAnnotations();
    BlockStmt body = decl.getBlock();
    StringBuilder sb = new StringBuilder("<init>(");
    AClass clazz = (AClass) elem;
    AMethod method;

    // Some of the methods in the generated parser use null to represent
    // an empty list.
    if (params != null) {
      for (Parameter param : params) {
        Type ptype = param.getType();
        sb.append(getJVML(ptype));
      }
    }
    sb.append(")V");
    method = clazz.methods.vivify(sb.toString());
    visitDecl(decl, method);
    if (params != null) {
      for (int i = 0; i < params.size(); i++) {
        Parameter param = params.get(i);
        AField field = method.parameters.vivify(i);
        visitType(param.getType(), field.type);
      }
    }
    if (rcvrAnnos != null) {
      for (AnnotationExpr expr : rcvrAnnos) {
        Annotation anno = extractAnnotation(expr);
        method.receiver.tlAnnotationsHere.add(anno);
      }
    }
    return body == null ? null : body.accept(this, method);
    //return super.visit(decl, elem);
  }

  @Override
  public Void visit(EnumConstantDeclaration decl, AElement elem) {
    AField field = ((AClass) elem).fields.vivify(decl.getName());
    visitDecl(decl, field);
    return super.visit(decl, field);
  }

  @Override
  public Void visit(EnumDeclaration decl, AElement elem) {
    visitDecl(decl, (ADeclaration) elem);
    return super.visit(decl, elem);
  }

  @Override
  public Void visit(FieldDeclaration decl, AElement elem) {
    for (VariableDeclarator v : decl.getVariables()) {
      AClass clazz = (AClass) elem;
      AField field = clazz.fields.vivify(v.getId().getName());
      visitDecl(decl, field);
      visitType(decl.getType(), field.type);
    }
    return null;
  }

  @Override
  public Void visit(InitializerDeclaration decl, AElement elem) {
    BlockStmt block = decl.getBlock();
    AClass clazz = (AClass) elem;
    block.accept(this,
        clazz.methods.vivify(decl.isStatic() ? "<clinit>" : "<init>"));
    return null;
  }

  @Override
  public Void visit(MethodDeclaration decl, AElement elem) {
    Type type = decl.getType();
    List<Parameter> params = decl.getParameters();
    List<TypeParameter> typeParams = decl.getTypeParameters();
    List<AnnotationExpr> rcvrAnnos = decl.getReceiverAnnotations();
    BlockStmt body = decl.getBody();
    StringBuilder sb = new StringBuilder(decl.getName()).append('(');
    AClass clazz = (AClass) elem;
    AMethod method;
    if (params != null) {
      for (Parameter param : params) {
        Type ptype = param.getType();
        sb.append(getJVML(ptype));
      }
    }
    sb.append(')').append(getJVML(type));
    method = clazz.methods.vivify(sb.toString());
    visitDecl(decl, method);
    visitType(type, method.returnType);
    if (params != null) {
      for (int i = 0; i < params.size(); i++) {
        Parameter param = params.get(i);
        AField field = method.parameters.vivify(i);
        visitType(param.getType(), field.type);
      }
    }
    if (rcvrAnnos != null) {
      for (AnnotationExpr expr : rcvrAnnos) {
        Annotation anno = extractAnnotation(expr);
        method.receiver.type.tlAnnotationsHere.add(anno);
      }
    }
    if (typeParams != null) {
      for (int i = 0; i < typeParams.size(); i++) {
        TypeParameter typeParam = typeParams.get(i);
        List<ClassOrInterfaceType> bounds = typeParam.getTypeBound();
        if (bounds != null) {
          for (int j = 0; j < bounds.size(); j++) {
            ClassOrInterfaceType bound = bounds.get(i);
            BoundLocation loc = new BoundLocation(i, j);
            bound.accept(this, method.bounds.vivify(loc));
          }
        }
      }
    }
    return body == null ? null : body.accept(this, method);
  }

  @Override
  public Void visit(ObjectCreationExpr expr, AElement elem) {
    ClassOrInterfaceType type = expr.getType();
    AClass clazz = scene.classes.vivify(type.getName());
    Expression scope = expr.getScope();
    List<Type> typeArgs = expr.getTypeArgs();
    List<Expression> args = expr.getArgs();
    List<BodyDeclaration> decls = expr.getAnonymousClassBody();
    if (scope != null) {
      scope.accept(this, elem);
    }
    if (args != null) {
      for (Expression arg : args) {
        arg.accept(this, elem);
      }
    }
    if (typeArgs != null) {
      for (Type typeArg : typeArgs) {
        typeArg.accept(this, elem);
      }
    }
    type.accept(this, clazz);
    if (decls != null) {
      for (BodyDeclaration decl : decls) {
        decl.accept(this, clazz);
      }
    }
    return null;
  }

  @Override
  public Void visit(VariableDeclarationExpr expr, AElement elem) {
    List<AnnotationExpr> annos = expr.getAnnotations();
    AMethod method = (AMethod) elem;
    List<VariableDeclarator> varDecls = expr.getVars();
    for (int i = 0; i < varDecls.size(); i++) {
      VariableDeclarator decl = varDecls.get(i);
      LocalLocation loc = new LocalLocation(decl.getId().getName(), i);
      AField field = method.body.locals.vivify(loc);
      visitType(expr.getType(), field.type);
      if (annos != null) {
        for (AnnotationExpr annoExpr : annos) {
          Annotation anno = extractAnnotation(annoExpr);
          field.tlAnnotationsHere.add(anno);
        }
      }
    }
    return null;
  }

  /**
   * Copies information from an AST declaration node to an {@link ADeclaration}.
   * Called by visitors for BodyDeclaration subclasses.
   */
  private Void visitDecl(BodyDeclaration decl, ADeclaration elem) {
    List<AnnotationExpr> annoExprs = decl.getAnnotations();
    if (annoExprs != null) {
      for (AnnotationExpr annoExpr : annoExprs) {
        Annotation anno = extractAnnotation(annoExpr);
        elem.tlAnnotationsHere.add(anno);
      }
    }
    return null;
  }

  /**
   * Copies information from an AST type node to an {@link ATypeElement}.
   */
  private Void visitType(Type type, final ATypeElement elem) {
    List<AnnotationExpr> exprs = type.getAnnotations();
    if (exprs != null) {
      for (AnnotationExpr expr : exprs) {
        Annotation anno = extractAnnotation(expr);
        if (anno != null) {
          elem.tlAnnotationsHere.add(anno);
        }
      }
    }
    visitInnerTypes(type, elem);
    return null;
  }

  /**
   * Copies information from an AST type node's inner type nodes to an
   * {@link ATypeElement}.
   */
  private static Void visitInnerTypes(Type type, final ATypeElement elem) {
    return type.accept(new GenericVisitorAdapter<Void, InnerTypeLocation>() {
      @Override
      public Void visit(ClassOrInterfaceType type, InnerTypeLocation loc) {
        List<Type> typeArgs = type.getTypeArgs();
        for (int i = 0; i < typeArgs.size(); i++) {
          Type inner = typeArgs.get(i);
          InnerTypeLocation ext = extendedTypePath(loc, 3, i);
          visitInnerType(inner, ext);
        }
        return null;
      }

      @Override
      public Void visit(ReferenceType type, InnerTypeLocation loc) {
        InnerTypeLocation ext = loc;
        int n = type.getArrayCount();
        for (int i = 0; i < n; i++) {
          ext = extendedTypePath(ext, 1, 0);
          for (AnnotationExpr expr : type.getAnnotationsAtLevel(i)) {
            ATypeElement typeElem = elem.innerTypes.vivify(ext);
            Annotation anno = extractAnnotation(expr);
            typeElem.tlAnnotationsHere.add(anno);
          }
        }
        return null;
      }

      @Override
      public Void visit(WildcardType type, InnerTypeLocation loc) {
        ReferenceType lower = type.getExtends();
        ReferenceType upper = type.getSuper();
        if (lower != null) {
          InnerTypeLocation ext = extendedTypePath(loc, 2, 0);
          visitInnerType(lower, ext);
        }
        if (upper != null) {
          InnerTypeLocation ext = extendedTypePath(loc, 2, 0);
          visitInnerType(upper, ext);
        }
        return null;
      }

      /**
       * Copies information from an AST inner type node to an
       * {@link ATypeElement}.
       */
      private void visitInnerType(Type type, InnerTypeLocation loc) {
        ATypeElement typeElem = elem.innerTypes.vivify(loc);
        for (AnnotationExpr expr : type.getAnnotations()) {
          Annotation anno = extractAnnotation(expr);
          typeElem.tlAnnotationsHere.add(anno);
          type.accept(this, loc);
        }
      }

      /**
       * Extends type path by one element.
       * @see TypePathEntry.fromBinary
       */
      private InnerTypeLocation extendedTypePath(InnerTypeLocation loc,
          int tag, int arg) {
        List<TypePathEntry> path =
            new ArrayList<TypePathEntry>(loc.location.size()+1);
        path.addAll(loc.location);
        path.add(TypePathEntry.fromBinary(tag, arg));
        return new InnerTypeLocation(path);
      }
    }, InnerTypeLocation.EMPTY_INNER_TYPE_LOCATION);
  }

  /**
   * Computes a type's "binary name".
   *
   * @param type the type
   * @return the type's binary name
   */
  private String getJVML(Type type) {
    return type.accept(new GenericVisitorAdapter<String, Void>() {
      @Override
      public String visit(ClassOrInterfaceType type, Void v) {
        String typeName = type.getName();
        String name = resolve(typeName);
        if (name == null) {
          // could be defined in the same stub file
          return "L" + typeName + ";";
        }
        return "L" + PluginUtil.join("/", name.split("\\.")) + ";";
      }

      @Override
      public String visit(PrimitiveType type, Void v) {
        switch (type.getType()) {
        case Boolean:
          return "Z";
        case Byte:
          return "B";
        case Char:
          return "C";
        case Double:
          return "D";
        case Float:
          return "F";
        case Int:
          return "I";
        case Long:
          return "J";
        case Short:
          return "S";
        default:
          throw new IllegalArgumentException(
              "baseTypeName(): unknown primitive type " + type);
        }
      }

      @Override
      public String visit(ReferenceType type, Void v) {
        String typeName = type.getType().accept(this, null);
        StringBuilder sb = new StringBuilder();
        int n = type.getArrayCount();
        for (int i = 0; i<n; i++) { sb.append("["); }
        sb.append(typeName);
        return sb.toString();
      }

      @Override
      public String visit(VoidType type, Void v) {
        return "V";
      }

      @Override
      public String visit(WildcardType type, Void v) {
        return type.getSuper().accept(this, null);
      }
    }, null);
  }

  /**
   * Finds the fully qualified name of the class with the given name.
   *
   * @param className possibly unqualified name of class
   * @return fully qualified name of class that {@code className}
   * identifies in the current context, or null if resolution fails
   */
  private String resolve(String className) {
    String qualifiedName;
    Class<?> resolved = null;

    if (pkgName.isEmpty()) {
      qualifiedName = className;
      resolved = loadClass(qualifiedName);
      if (resolved == null) {
        // Every Java program implicitly does "import java.lang.*",
        // so see whether this class is in that package.
        qualifiedName = "java.lang." + className;
        resolved = loadClass(qualifiedName);
      }
    } else {
      qualifiedName = pkgName + "." + className;
      resolved = loadClass(qualifiedName);
      if (resolved == null) {
        qualifiedName = className;
        resolved = loadClass(qualifiedName);
      }
    }

    if (resolved == null) {
      for (String declName : imports) {
        qualifiedName = mergeImport(declName, className);
        if (qualifiedName != null) { return qualifiedName; }
      }
      return className;
    }
    return qualifiedName;
  }

  /**
   * Combines an import with a name, yield a fully-qualified name.
   *
   * @param prefix name of imported package
   * @param base name of class, possibly qualified
   * @return fully qualified class name if resolution succeeds, null otherwise
   */
  private static String mergeImport(String importName, String className) {
    if (importName.isEmpty() || importName.equals(className)) {
      return className;
    }
    String[] importSplit = importName.split("\\.");
    String[] classSplit = className.split("\\.");
    String importEnd = importSplit[importSplit.length-1];
    if ("*".equals(importEnd)) {
      return importName.substring(0, importName.length()-1) + className;
    } else {
      // find overlap such as in
      //   import a.b.C.D;
      //   C.D myvar;
      int i = importSplit.length;
      int n = i - classSplit.length;
      while (--i >= n) {
        if (!classSplit[i-n].equals(importSplit[i])) {
          return null;
        }
      }
      return importName;
    }
  }

  /**
   * Finds {@link Class} corresponding to a name.
   *
   * @param className
   * @return {@link Class} object corresponding to className, or null if
   * none found
   */
  private static Class<?> loadClass(String className) {
<<<<<<< HEAD
    if (className == null) {
      return null;
    }
=======
    assert className != null;
>>>>>>> 75391d34
    try {
      return Class.forName(className, false, null);
    } catch (ClassNotFoundException e) {
      return null;
    }
  }
}<|MERGE_RESOLUTION|>--- conflicted
+++ resolved
@@ -669,13 +669,7 @@
    * none found
    */
   private static Class<?> loadClass(String className) {
-<<<<<<< HEAD
-    if (className == null) {
-      return null;
-    }
-=======
     assert className != null;
->>>>>>> 75391d34
     try {
       return Class.forName(className, false, null);
     } catch (ClassNotFoundException e) {
