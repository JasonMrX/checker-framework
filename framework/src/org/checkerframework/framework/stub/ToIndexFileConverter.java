package org.checkerframework.framework.stub;

import java.io.BufferedWriter;
import java.io.FileInputStream;
import java.io.FileOutputStream;
import java.io.IOException;
import java.io.InputStream;
import java.io.OutputStream;
import java.io.OutputStreamWriter;
import java.io.Writer;
import java.util.ArrayList;
import java.util.Arrays;
import java.util.Collections;
import java.util.List;
import java.util.regex.Matcher;
import java.util.regex.Pattern;

import org.checkerframework.stubparser.JavaParser;
import org.checkerframework.stubparser.ParseException;
import org.checkerframework.stubparser.ast.CompilationUnit;
import org.checkerframework.stubparser.ast.ImportDeclaration;
import org.checkerframework.stubparser.ast.IndexUnit;
import org.checkerframework.stubparser.ast.PackageDeclaration;
import org.checkerframework.stubparser.ast.TypeParameter;
import org.checkerframework.stubparser.ast.body.AnnotationDeclaration;
import org.checkerframework.stubparser.ast.body.BodyDeclaration;
import org.checkerframework.stubparser.ast.body.ClassOrInterfaceDeclaration;
import org.checkerframework.stubparser.ast.body.ConstructorDeclaration;
import org.checkerframework.stubparser.ast.body.EnumConstantDeclaration;
import org.checkerframework.stubparser.ast.body.EnumDeclaration;
import org.checkerframework.stubparser.ast.body.FieldDeclaration;
import org.checkerframework.stubparser.ast.body.InitializerDeclaration;
import org.checkerframework.stubparser.ast.body.MethodDeclaration;
import org.checkerframework.stubparser.ast.body.Parameter;
import org.checkerframework.stubparser.ast.body.TypeDeclaration;
import org.checkerframework.stubparser.ast.body.VariableDeclarator;
import org.checkerframework.stubparser.ast.expr.AnnotationExpr;
import org.checkerframework.stubparser.ast.expr.Expression;
import org.checkerframework.stubparser.ast.expr.ObjectCreationExpr;
import org.checkerframework.stubparser.ast.expr.VariableDeclarationExpr;
import org.checkerframework.stubparser.ast.stmt.BlockStmt;
import org.checkerframework.stubparser.ast.type.ClassOrInterfaceType;
import org.checkerframework.stubparser.ast.type.PrimitiveType;
import org.checkerframework.stubparser.ast.type.ReferenceType;
import org.checkerframework.stubparser.ast.type.Type;
import org.checkerframework.stubparser.ast.type.VoidType;
import org.checkerframework.stubparser.ast.type.WildcardType;
import org.checkerframework.stubparser.ast.visitor.GenericVisitorAdapter;
import org.checkerframework.framework.util.PluginUtil;

import annotations.Annotation;
import annotations.el.AClass;
import annotations.el.ADeclaration;
import annotations.el.AElement;
import annotations.el.AField;
import annotations.el.AMethod;
import annotations.el.AScene;
import annotations.el.ATypeElement;
import annotations.el.AnnotationDef;
import annotations.el.BoundLocation;
import annotations.el.DefException;
import annotations.el.InnerTypeLocation;
import annotations.el.LocalLocation;
import annotations.field.AnnotationFieldType;
import annotations.io.IndexFileParser;
import annotations.io.IndexFileWriter;

import com.sun.tools.javac.code.TypeAnnotationPosition.TypePathEntry;

/**
 * Program to convert a stub file into index files (JAIFs).
 * Note that the resulting index files will not include annotation
 * definitions, for which stubfiles do not generally provide complete
 * information.
 *
 * @author dbro
 */
public class ToIndexFileConverter extends GenericVisitorAdapter<Void, AElement> {
  private static Pattern packagePattern = Pattern.compile(
      "\\bpackage *+((?:[^.]*+[.] *+)*+[^ ]*) *+;",
      Pattern.DOTALL);
  private static Pattern importPattern = Pattern.compile(
      "\\bimport *+((?:[^.]*+[.] *+)*+[^ ]*) *+;",
      Pattern.DOTALL);

  private final String pkgName;
  private final List<String> imports;
  private final AScene scene;

  /**
   * @param pkgDecl AST node for package declaration
   * @param importDecls AST node for import declarations
   * @param scene scene for visitor methods to fill in
   */
  public ToIndexFileConverter(PackageDeclaration pkgDecl,
      List<ImportDeclaration> importDecls, AScene scene) {
    this.scene = scene;
    if (pkgDecl == null) {
      pkgName = "";
    } else {
      Matcher m = packagePattern.matcher(pkgDecl.toString());
      String s = m.find() ? m.group(1) : null;
      pkgName = s == null ? "" : s;
    }
    if (importDecls == null) {
      imports = Collections.emptyList();
    } else {
      ArrayList<String> imps =
          new ArrayList<String>(importDecls.size());
      for (ImportDeclaration decl : importDecls) {
        if (!decl.isStatic()) {
          Matcher m = importPattern.matcher(decl.toString());
          if (m.find()) {
            String s = m.group(1);
            if (s != null) { imps.add(s); }
          }
        }
      }
      imps.trimToSize();
      imports = Collections.unmodifiableList(imps);
    }
  }

  /**
   * Parse stub files and write out equivalent JAIFs.
   * Note that the results do not include annotation definitions, for
   * which stubfiles do not generally provide complete information.
   *
   * @param args name of JAIF with annotation definition, followed by
   * names of stub files to be converted (if none given, program reads
   * from standard input)
   * @throws IOException
   */
  public static void main(String[] args) {
    if (args.length < 1) {
      System.err.println("usage: java ToIndexFileConverter jaif [stubfile...]");
      System.err.println("(JAIF contains needed annotation definitions)");
      System.exit(1);
    }

    AScene scene = new AScene();
    try {
      IndexFileParser.parseFile(args[0], scene);

      if (args.length == 1) {
        convert(scene, System.in, System.out);
        return;
      }

      for (int i = 1; i < args.length; i++) {
        String f0 = args[i];
        String f1 = (f0.endsWith(".astub")
            ? f0.substring(0, f0.length()-6)
            : f0) + ".jaif";
        try (
            InputStream in = new FileInputStream(f0);
            OutputStream out = new FileOutputStream(f1);
            ) {
          convert(new AScene(scene), in, out);
        }
      }
    } catch (Throwable e) {
      e.printStackTrace();
      System.exit(1);
    }
  }

  /**
   * Augment given scene with information from stubfile, reading stubs
   * from input stream and writing JAIF to output stream.
   *
   * @param scene the initial scene
   * @param in stubfile contents
   * @param out JAIF representing augmented scene
   * @throws ParseException
   * @throws DefException
   */
  private static void convert(AScene scene, InputStream in, OutputStream out)
      throws IOException, DefException, ParseException {
    IndexUnit iu = JavaParser.parse(in);
    extractScene(iu, scene);
    try (Writer w = new BufferedWriter(new OutputStreamWriter(out))) {
      IndexFileWriter.write(scene, w);
    }
  }

  /**
   * Entry point of recursive-descent IndexUnit to AScene transformer.
   *
   * @param iu {@link IndexUnit} representing stubfile
   * @return {@link AScene} containing annotations from stubfile
   */
  private static void extractScene(IndexUnit iu, AScene scene) {
    for (CompilationUnit cu : iu.getCompilationUnits()) {
      List<TypeDeclaration> typeDecls = cu.getTypes();
      if (typeDecls != null) {
        List<ImportDeclaration> impDecls = cu.getImports();
        PackageDeclaration pkgDecl = cu.getPackage();
        for (TypeDeclaration typeDecl : typeDecls) {
          ToIndexFileConverter converter =
              new ToIndexFileConverter(pkgDecl, impDecls, scene);
          String pkgName = converter.pkgName;
          String name = typeDecl.getName();
          if (!pkgName.isEmpty()) { name = pkgName + "." + name; }
          typeDecl.accept(converter, scene.classes.vivify(name));
        }
      }
    }
  }

  /**
   * Builds simplified annotation from its declaration.
   * Only the name is included, because stubfiles do not generally have
   * access to the full definitions of annotations.
   *
   * @param expr
   * @return
   */
  private static Annotation extractAnnotation(AnnotationExpr expr) {
    //String exprName = expr.getName().getName();
    String exprName = expr.toString().substring(1);  // 1 for '@'
    //String exprName = resolve(expr.getName().getName());
<<<<<<< HEAD
    if (exprName.contains("+")) {
      return null;  // eliminate jdk.Profile+Annotation!
=======

    // Eliminate jdk.Profile+Annotation, a synthetic annotation that
    // the JDK adds, apparently for profiling.
    if (exprName.contains("+")) {
      return null;
>>>>>>> fe50dc9a
    }
    AnnotationDef def = new AnnotationDef(exprName);
    def.setFieldTypes(Collections.<String, AnnotationFieldType>emptyMap());
    return new Annotation(def, Collections.<String, Object>emptyMap());
  }

  @Override
  public Void visit(AnnotationDeclaration decl, AElement elem) {
    return null;
  }

  @Override
  public Void visit(BlockStmt stmt, AElement elem) {
    return null;
    //super.visit(stmt, elem);
  }

  @Override
  public Void visit(ClassOrInterfaceDeclaration decl, AElement elem) {
    visitDecl(decl, (ADeclaration) elem);
    return super.visit(decl, elem);
  }

  @Override
  public Void visit(ConstructorDeclaration decl, AElement elem) {
    int i = 0;
    List<Parameter> params = decl.getParameters();
    List<AnnotationExpr> rcvrAnnos = decl.getReceiverAnnotations();
    BlockStmt body = decl.getBlock();
    StringBuilder sb = new StringBuilder("<init>(");
    AClass clazz = (AClass) elem;
    AMethod method;
    if (params != null) {
      for (Parameter param : params) {
        Type ptype = param.getType();
        sb.append(getJVML(ptype));
      }
    }
    sb.append(")V");
    method = clazz.methods.vivify(sb.toString());
    visitDecl(decl, method);
    if (params != null) {
      for (Parameter param : params) {
        AField field = method.parameters.vivify(i++);
        visitType(param.getType(), field.type);
      }
    }
    if (rcvrAnnos != null) {
      for (AnnotationExpr expr : rcvrAnnos) {
        Annotation anno = extractAnnotation(expr);
        method.receiver.tlAnnotationsHere.add(anno);
      }
    }
    return body == null ? null : body.accept(this, method);
    //return super.visit(decl, elem);
  }

  @Override
  public Void visit(EnumConstantDeclaration decl, AElement elem) {
    AField field = ((AClass) elem).fields.vivify(decl.getName());
    visitDecl(decl, field);
    return super.visit(decl, field);
  }

  @Override
  public Void visit(EnumDeclaration decl, AElement elem) {
    visitDecl(decl, (ADeclaration) elem);
    return super.visit(decl, elem);
  }

  @Override
  public Void visit(FieldDeclaration decl, AElement elem) {
    for (VariableDeclarator v : decl.getVariables()) {
      AClass clazz = (AClass) elem;
      AField field = clazz.fields.vivify(v.getId().getName());
      visitDecl(decl, field);
      visitType(decl.getType(), field.type);
    }
    return null;
  }

  @Override
  public Void visit(InitializerDeclaration decl, AElement elem) {
    BlockStmt block = decl.getBlock();
    AClass clazz = (AClass) elem;
    block.accept(this,
        clazz.methods.vivify(decl.isStatic() ? "<clinit>" : "<init>"));
    return null;
  }

  @Override
  public Void visit(MethodDeclaration decl, AElement elem) {
    Type type = decl.getType();
    List<Parameter> params = decl.getParameters();
    List<TypeParameter> typeParams = decl.getTypeParameters();
    List<AnnotationExpr> rcvrAnnos = decl.getReceiverAnnotations();
    BlockStmt body = decl.getBody();
    StringBuilder sb = new StringBuilder(decl.getName()).append('(');
    AClass clazz = (AClass) elem;
    AMethod method;
    if (params != null) {
      for (Parameter param : params) {
        Type ptype = param.getType();
        sb.append(getJVML(ptype));
      }
    }
    sb.append(')').append(getJVML(type));
    method = clazz.methods.vivify(sb.toString());
    visitDecl(decl, method);
    visitType(type, method.returnType);
    if (params != null) {
      int i = 0;
      for (Parameter param : params) {
        AField field = method.parameters.vivify(i++);
        visitType(param.getType(), field.type);
      }
    }
    if (rcvrAnnos != null) {
      for (AnnotationExpr expr : rcvrAnnos) {
        Annotation anno = extractAnnotation(expr);
        method.receiver.type.tlAnnotationsHere.add(anno);
      }
    }
    if (typeParams != null) {
      int i = 0;
      for (TypeParameter typeParam : typeParams) {
        List<ClassOrInterfaceType> bounds = typeParam.getTypeBound();
        if (bounds != null) {
          int j = 0;
          for (ClassOrInterfaceType bound : bounds) {
            BoundLocation loc = new BoundLocation(i, j);
            bound.accept(this, method.bounds.vivify(loc));
            ++j;
          }
        }
        ++i;
      }
    }
    return body == null ? null : body.accept(this, method);
  }

  @Override
  public Void visit(ObjectCreationExpr expr, AElement elem) {
    ClassOrInterfaceType type = expr.getType();
    AClass clazz = scene.classes.vivify(type.getName());
    Expression scope = expr.getScope();
    List<Type> typeArgs = expr.getTypeArgs();
    List<Expression> args = expr.getArgs();
    List<BodyDeclaration> decls = expr.getAnonymousClassBody();
    if (scope != null) {
      scope.accept(this, elem);
    }
    if (args != null) {
      for (Expression arg : args) {
        arg.accept(this, elem);
      }
    }
    if (typeArgs != null) {
      for (Type typeArg : typeArgs) {
        typeArg.accept(this, elem);
      }
    }
    type.accept(this, clazz);
    if (decls != null) {
      for (BodyDeclaration decl : decls) {
        decl.accept(this, clazz);
      }
    }
    return null;
  }

  @Override
  public Void visit(VariableDeclarationExpr expr, AElement elem) {
    List<AnnotationExpr> annos = expr.getAnnotations();
    AMethod method = (AMethod) elem;
    int i = 0;
    for (VariableDeclarator decl : expr.getVars()) {
      LocalLocation loc = new LocalLocation(decl.getId().getName(), i);
      AField field = method.body.locals.vivify(loc);
      visitType(expr.getType(), field.type);
      if (annos != null) {
        for (AnnotationExpr annoExpr : annos) {
          Annotation anno = extractAnnotation(annoExpr);
          field.tlAnnotationsHere.add(anno);
        }
      }
      ++i;
    }
    return null;
  }

  /**
   * Copies information from an AST declaration node to an {@link ADeclaration}.
   * Called by visitors for BodyDeclaration subclasses.
   */
  private Void visitDecl(BodyDeclaration decl, ADeclaration elem) {
    List<AnnotationExpr> annoExprs = decl.getAnnotations();
    if (annoExprs != null) {
      for (AnnotationExpr annoExpr : annoExprs) {
        Annotation anno = extractAnnotation(annoExpr);
        elem.tlAnnotationsHere.add(anno);
      }
    }
    return null;
  }

  /**
   * Copies information from an AST type node to an {@link ATypeElement}.
   */
  private Void visitType(Type type, final ATypeElement elem) {
    List<AnnotationExpr> exprs = type.getAnnotations();
    if (exprs != null) {
      for (AnnotationExpr expr : exprs) {
        Annotation anno = extractAnnotation(expr);
        if (anno != null) {
          elem.tlAnnotationsHere.add(anno);
        }
      }
    }
    visitInnerTypes(type, elem);
    return null;
  }

  /**
   * Copies information from an AST type node's inner type nodes to an
   * {@link ATypeElement}.
   */
  private static Void visitInnerTypes(Type type, final ATypeElement elem) {
    return type.accept(new GenericVisitorAdapter<Void, InnerTypeLocation>() {
      @Override
      public Void visit(ClassOrInterfaceType type, InnerTypeLocation loc) {
        int i = 0;
        for (Type inner : type.getTypeArgs()) {
          InnerTypeLocation ext = extendedTypePath(loc, 3, i++);
          visitInnerType(inner, ext);
        }
        return null;
      }

      @Override
      public Void visit(ReferenceType type, InnerTypeLocation loc) {
        InnerTypeLocation ext = loc;
        int n = type.getArrayCount();
        for (int i = 0; i < n; i++) {
          ext = extendedTypePath(ext, 1, 0);
          for (AnnotationExpr expr : type.getAnnotationsAtLevel(i)) {
            ATypeElement typeElem = elem.innerTypes.vivify(ext);
            Annotation anno = extractAnnotation(expr);
            typeElem.tlAnnotationsHere.add(anno);
          }
        }
        return null;
      }

      @Override
      public Void visit(WildcardType type, InnerTypeLocation loc) {
        ReferenceType lower = type.getExtends();
        ReferenceType upper = type.getSuper();
        if (lower != null) {
          InnerTypeLocation ext = extendedTypePath(loc, 2, 0);
          visitInnerType(lower, ext);
        }
        if (upper != null) {
          InnerTypeLocation ext = extendedTypePath(loc, 2, 0);
          visitInnerType(upper, ext);
        }
        return null;
      }

      /**
       * Copies information from an AST inner type node to an
       * {@link ATypeElement}.
       */
      private void visitInnerType(Type type, InnerTypeLocation loc) {
        ATypeElement typeElem = elem.innerTypes.vivify(loc);
        for (AnnotationExpr expr : type.getAnnotations()) {
          Annotation anno = extractAnnotation(expr);
          typeElem.tlAnnotationsHere.add(anno);
          type.accept(this, loc);
        }
      }

      /**
       * Extends type path by one element.
       * @see TypePathEntry.fromBinary
       */
      private InnerTypeLocation extendedTypePath(InnerTypeLocation loc,
          int tag, int arg) {
        List<TypePathEntry> path =
            new ArrayList<TypePathEntry>(loc.location.size()+1);
        path.addAll(loc.location);
        path.add(TypePathEntry.fromBinary(tag, arg));
        return new InnerTypeLocation(path);
      }
    }, InnerTypeLocation.EMPTY_INNER_TYPE_LOCATION);
  }

  /**
   * Computes a type's "binary name".
   *
   * @param type the type
   * @return the type's binary name
   */
  private String getJVML(Type type) {
    return type.accept(new GenericVisitorAdapter<String, Void>() {
      @Override
      public String visit(ClassOrInterfaceType type, Void v) {
        String typeName = type.getName();
        String name = resolve(typeName);
        if (name != null) {
          String[] parts = name.split("\\.");
          StringBuilder sb = new StringBuilder("L").append(parts[0]);
          for (int i = 1; i < parts.length; i++) {
            sb.append('/').append(parts[i]);
          }
          sb.append(";");
          return sb.toString();
        }
        return "L" + typeName + ";";
      }

      @Override
      public String visit(PrimitiveType type, Void v) {
        switch (type.getType()) {
        case Boolean:
          return "Z";
        case Byte:
          return "B";
        case Char:
          return "C";
        case Double:
          return "D";
        case Float:
          return "F";
        case Int:
          return "I";
        case Long:
          return "J";
        case Short:
          return "S";
        default:
          throw new IllegalArgumentException(
              "baseTypeName(): unknown primitive type " + type);
        }
      }

      @Override
      public String visit(ReferenceType type, Void v) {
        String typeName = type.getType().accept(this, null);
        StringBuilder sb = new StringBuilder();
        int n = type.getArrayCount();
        while (--n >= 0) { sb.append("["); }
        sb.append(typeName);
        return sb.toString();
      }

      @Override
      public String visit(VoidType type, Void v) {
        return "V";
      }

      @Override
      public String visit(WildcardType type, Void v) {
        return "Ljava/lang/Object;";
      }
    }, null);
  }

  /**
   * Finds the fully qualified name of the class with the given name.
   *
   * @param className possibly unqualified name of class
   * @return fully qualified name of class that {@code className}
   * identifies in the current context
   */
  private String resolve(String className) {
    String qualifiedName;
    Class<?> resolved = null;

    if (pkgName.isEmpty()) {
      qualifiedName = className;
      resolved = loadClass(qualifiedName);
      if (resolved == null) {
        qualifiedName = "java.lang." + className;
        resolved = loadClass(qualifiedName);
      }
    } else {
      qualifiedName = pkgName + "." + className;
      resolved = loadClass(qualifiedName);
      if (resolved == null) {
        qualifiedName = "java.lang." + className;
        resolved = loadClass(qualifiedName);
        if (resolved == null) {
          qualifiedName = className;
          resolved = loadClass(qualifiedName);
        }
      }
    }

    if (resolved == null) {
      for (String declName : imports) {
        qualifiedName = mergePrefix(declName, className);
        if (qualifiedName != null) { return qualifiedName; }
      }
      return className;
    }
    return qualifiedName;
  }

  /**
   * Attempts to resolve class name with respect to import.
   *
   * @param prefix name of imported package
   * @param base name of class, possibly qualified
   * @return fully qualified class name if resolution succeeds, null otherwise
   */
  private static String mergePrefix(String prefix, String base) {
    if (prefix.isEmpty() || prefix.equals(base)) {
      return base;
    }
    String[] a0 = prefix.split("\\.");
    String[] a1 = base.split("\\.");
    String prefixEnd = a0[a0.length-1];
    if ("*".equals(prefixEnd)) {
      int n = a0.length-1;
      String[] a = Arrays.copyOf(a0, n + a1.length);
      for (int i = 0; i < a1.length; i++) { a[n+i] = a1[i]; }
      return PluginUtil.join(".", a);
    } else {
      int i = a0.length;
      int n = i - a1.length;
      while (--i >= n) {
        if (!a1[i-n].equals(a0[i])) { return null; }
      }
      return prefix;
    }
  }

  /**
   * Finds {@link Class} corresponding to a name.
   *
   * @param className
   * @return {@link Class} object corresponding to className, or null if
   * none found
   */
  private static Class<?> loadClass(String className) {
    if (className != null) {
      try {
        return Class.forName(className, false, null);
      } catch (ClassNotFoundException e) {}
    }
    return null;
  }
}<|MERGE_RESOLUTION|>--- conflicted
+++ resolved
@@ -220,16 +220,11 @@
     //String exprName = expr.getName().getName();
     String exprName = expr.toString().substring(1);  // 1 for '@'
     //String exprName = resolve(expr.getName().getName());
-<<<<<<< HEAD
-    if (exprName.contains("+")) {
-      return null;  // eliminate jdk.Profile+Annotation!
-=======
 
     // Eliminate jdk.Profile+Annotation, a synthetic annotation that
     // the JDK adds, apparently for profiling.
     if (exprName.contains("+")) {
       return null;
->>>>>>> fe50dc9a
     }
     AnnotationDef def = new AnnotationDef(exprName);
     def.setFieldTypes(Collections.<String, AnnotationFieldType>emptyMap());
