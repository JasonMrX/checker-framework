package org.checkerframework.framework.util;

/*>>>
import org.checkerframework.checker.nullness.qual.Nullable;
*/

import org.checkerframework.dataflow.analysis.FlowExpressions;
import org.checkerframework.dataflow.analysis.FlowExpressions.ArrayAccess;
import org.checkerframework.dataflow.analysis.FlowExpressions.ClassName;
import org.checkerframework.dataflow.analysis.FlowExpressions.FieldAccess;
import org.checkerframework.dataflow.analysis.FlowExpressions.LocalVariable;
import org.checkerframework.dataflow.analysis.FlowExpressions.MethodCall;
import org.checkerframework.dataflow.analysis.FlowExpressions.Receiver;
import org.checkerframework.dataflow.analysis.FlowExpressions.ThisReference;
import org.checkerframework.dataflow.analysis.FlowExpressions.ValueLiteral;
import org.checkerframework.dataflow.cfg.node.ClassNameNode;
import org.checkerframework.dataflow.cfg.node.ImplicitThisLiteralNode;
import org.checkerframework.dataflow.cfg.node.LocalVariableNode;
import org.checkerframework.dataflow.cfg.node.MethodInvocationNode;
import org.checkerframework.dataflow.cfg.node.Node;
import org.checkerframework.dataflow.cfg.node.ObjectCreationNode;
import org.checkerframework.framework.source.Result;
import org.checkerframework.javacutil.ElementUtils;
import org.checkerframework.javacutil.InternalUtils;
import org.checkerframework.javacutil.Pair;
import org.checkerframework.javacutil.Resolver;
import org.checkerframework.javacutil.TreeUtils;
import org.checkerframework.javacutil.TypesUtils;
import org.checkerframework.javacutil.trees.TreeBuilder;

import java.util.ArrayList;
import java.util.List;
import java.util.regex.Matcher;
import java.util.regex.Pattern;

import javax.annotation.processing.ProcessingEnvironment;
import javax.lang.model.element.Element;
import javax.lang.model.element.ElementKind;
import javax.lang.model.element.ExecutableElement;
import javax.lang.model.element.Modifier;
import javax.lang.model.element.TypeElement;
import javax.lang.model.element.VariableElement;
import javax.lang.model.type.ArrayType;
import javax.lang.model.type.DeclaredType;
import javax.lang.model.type.TypeKind;
import javax.lang.model.type.TypeMirror;
import javax.lang.model.util.Types;

import com.sun.source.tree.ClassTree;
import com.sun.source.tree.MethodTree;
import com.sun.source.tree.Tree;
import com.sun.source.tree.VariableTree;
import com.sun.source.util.TreePath;
<<<<<<< HEAD
import com.sun.tools.javac.code.Symbol;
import com.sun.tools.javac.code.Symbol.ClassSymbol;
import com.sun.tools.javac.code.Type;
=======
import com.sun.tools.javac.code.Symbol.ClassSymbol;
>>>>>>> ae9308be
import com.sun.tools.javac.code.Symbol.MethodSymbol;
import com.sun.tools.javac.code.Symbol.PackageSymbol;
import com.sun.tools.javac.code.Type.ClassType;

/**
 * A collection of helper methods to parse a string that represents a restricted
 * Java expression. Such expressions can be found in annotations (e.g., to
 * specify a pre- or postcondition).
 *
 * @author Stefan Heule
 */
public class FlowExpressionParseUtil {

    /**
     * Regular expression for an identifier.  Permits '$' in the name,
     * though that character never appears in Java source code.
     */
    protected static final String identifierRegex = "[a-zA-Z_$][a-zA-Z_$0-9]*";
    /** Regular expression for a formal parameter use. */
    protected static final String parameterRegex = "#([1-9][0-9]*)";

    /** Unanchored; can be used to find all formal parameter uses. */
    protected static final Pattern unanchoredParameterPattern = Pattern
            .compile(parameterRegex);

    /** Returns a Pattern, anchored at the beginning and end, for the regex. */
    private static Pattern anchored(String regex) {
        return Pattern.compile("^" + regex + "$");
    }

    // Each of the below patterns is anchored with ^...$.
    /** Matches a parameter */
    protected static final Pattern parameterPattern = anchored(parameterRegex);
    /**
     * Matches 'this', the self reference.
     * Does not allow "#0" because people reading the code might assume the
     * numbering starts at 0 and assume that #0 is the first formal parameter.
     */
    protected static final Pattern thisPattern = anchored("this");
    /** Matches 'super' */
    protected static final Pattern superPattern = anchored("super");
    /** Matches an identifier */
    protected static final Pattern identifierPattern = anchored(identifierRegex);
    /** Matches a method call.  Capturing groups 1 and 2 are the method and arguments. */
    protected static final Pattern methodPattern = anchored("(" + identifierRegex + ")\\((.*)\\)");
    /** Matches an array access.  Capturing groups 1 and 2 are the array and index. */
    protected static final Pattern arrayPattern = anchored("(.*)\\[(.*)\\]");
    /** Matches a field access.  Capturing groups 1 and 2 are the object and field. */
    protected static final Pattern dotPattern = anchored("([^.]+)\\.(.+)");
    /** Matches integer literals */
    protected static final Pattern intPattern = anchored("[-+]?[1-9][0-9]*");
    /** Matches long literals */
    protected static final Pattern longPattern = anchored("[-+]?[1-9][0-9]*L");
    /** Matches string literals */
    // Regex can be found at, for example, http://stackoverflow.com/a/481587/173852
    protected static final Pattern stringPattern = anchored("\"(?:[^\"\\\\]|\\\\.)*\"");
    /** Matches the null literal */
    protected static final Pattern nullPattern = anchored("null");
    /** Matches an expression contained in matching start and end parentheses */
    protected static final Pattern parenthesesPattern = anchored("\\((.*)\\)");

    /**
     * Parse a string and return its representation as a {@link Receiver}, or
     * throw an {@link FlowExpressionParseException}.
     *
     * @param s
     *            The string to parse.
     * @param context
     *            information about any receiver and arguments
     * @param path
     *            The current tree path.
     */
    public static FlowExpressions.Receiver parse(String s,
            FlowExpressionContext context, TreePath path)
            throws FlowExpressionParseException {
        FlowExpressions.Receiver result = parse(s, context, path, false);
        return result;
    }

    private static FlowExpressions.Receiver parse(String s,
            FlowExpressionContext context, TreePath path, boolean recursiveCall)
            throws FlowExpressionParseException {
        Receiver result = parse(s, context, path, true, true, true, true, true, true,
                true, true, recursiveCall, false);
        assert result != null;
        return result;
    }

    /**
     * Private implementation of {@link #parse} with a choice of which classes
     * of expressions should be parsed.
     * @param allowThis controls whether "this" and "super" are allowed
     */
    private static FlowExpressions.Receiver parse(String s,
            FlowExpressionContext context, TreePath path, boolean allowThis,
            boolean allowIdentifier, boolean allowParameter, boolean allowDot,
            boolean allowMethods, boolean allowArrays, boolean allowLiterals,
            boolean allowLocalVariables, boolean recursiveCall,
            boolean isRemainingStringOfDotExpression)
            throws FlowExpressionParseException {
        s = s.trim();

        Matcher thisMatcher = thisPattern.matcher(s);

        // If the expression is "this", then replace it by the receiver of the
        // Java expression to which the annotation applies.
        // Do not do this in recursive calls, otherwise we can get an infinite loop where
        // "this" gets converted to "this.<fieldname>" in the line below, then
        // dotMatcher matches "this.<fieldname>" and calls this function recursively
        // with s == "this"
        if (thisMatcher.matches() && allowThis && !recursiveCall) {
            s = context.receiver.toString(); // it is possible that s == "this" after this call
            thisMatcher = thisPattern.matcher(s); // Refresh the matcher
        }

        Matcher identifierMatcher = identifierPattern.matcher(s);
        Matcher superMatcher = superPattern.matcher(s);
        Matcher parameterMatcher = parameterPattern.matcher(s);
        Matcher methodMatcher = methodPattern.matcher(s);
        Matcher arraymatcher = arrayPattern.matcher(s);
        Matcher dotMatcher = dotPattern.matcher(s);
        Matcher intMatcher = intPattern.matcher(s);
        Matcher longMatcher = longPattern.matcher(s);
        Matcher stringMatcher = stringPattern.matcher(s);
        Matcher nullMatcher = nullPattern.matcher(s);
        Matcher parenthesesMatcher = parenthesesPattern.matcher(s);

        ProcessingEnvironment env = context.checkerContext.getProcessingEnvironment();
        Types types = env.getTypeUtils();

        if (nullMatcher.matches() && allowLiterals) {
            return new ValueLiteral(types.getNullType(), (Object) null);
        } else if (intMatcher.matches() && allowLiterals) {
            int val = Integer.parseInt(s);
            return new ValueLiteral(types.getPrimitiveType(TypeKind.INT), val);
        } else if (longMatcher.matches() && allowLiterals) {
            long val = Long.parseLong(s.substring(0, s.length() - 1));
            return new ValueLiteral(types.getPrimitiveType(TypeKind.LONG), val);
        } else if (stringMatcher.matches() && allowLiterals) {
            TypeElement stringTypeElem = env.getElementUtils().getTypeElement(
                    "java.lang.String");
            return new ValueLiteral(types.getDeclaredType(stringTypeElem),
                    s.substring(1, s.length() - 1));
        } else if (thisMatcher.matches() && allowThis) {
            // "this" literal, even after the call above to set s = context.receiver.toString();
            if (context.receiver == null || context.receiver.containsUnknown()) {
                return new ThisReference(context.receiver == null ? null : context.receiver.getType());
            } else { // If we already know the receiver, return it.
                return context.receiver;
            }
        } else if (superMatcher.matches() && allowThis) {
            // super literal
            List<? extends TypeMirror> superTypes = types
                    .directSupertypes(context.receiver.getType());
            // find class supertype
            TypeMirror superType = null;
            for (TypeMirror t : superTypes) {
                // ignore interface types
                if (!(t instanceof ClassType)) {
                    continue;
                }
                ClassType tt = (ClassType) t;
                if (!tt.isInterface()) {
                    superType = t;
                    break;
                }
            }
            if (superType == null) {
                throw constructParserException(s, "superType==null");
            }
            return new ThisReference(superType);
        } else if (identifierMatcher.matches() && allowIdentifier) {
            Resolver resolver = new Resolver(env);
            try {
                if (allowLocalVariables) {
                    // Attempt to match a local variable within the scope of the
                    // given path before attempting to match a field.
                    VariableElement varElem = resolver.findLocalVariableOrParameter(s, path);
                    if (varElem != null) {
                        return new LocalVariable(varElem);
                    }
                }

                // field access
                TypeMirror receiverType = context.receiver.getType();
                boolean originalReceiver = true;
                VariableElement fieldElem = null;

                // Search for field in each enclosing class.
                while (receiverType.getKind() == TypeKind.DECLARED) {
                    fieldElem = resolver.findField(s, receiverType, path);
                    if (fieldElem != null) {
                        break;
                    }
                    receiverType = getEnclosingType((DeclaredType) receiverType);

                    originalReceiver = false;
                }

                if (fieldElem == null) { // Try static fields of the enclosing class
                    Element classElem = context.checkerContext.getTreeUtils().getElement(TreeUtils.pathTillClass(path));
                    receiverType = ElementUtils.getType(classElem);
                    originalReceiver = false;

                    // Search for field in each enclosing class.
                    while (receiverType.getKind() == TypeKind.DECLARED) {
                        fieldElem = resolver.findField(s, receiverType, path);
                        if (fieldElem != null) {
                            break;
                        }
                        receiverType = getEnclosingType((DeclaredType) receiverType);
                    }
                }

                if (fieldElem == null) {
                    throw constructParserException(s, "fieldElem==null");
                }
                if (fieldElem.getKind() != ElementKind.FIELD) {
                    throw constructParserException(s, "fieldElem.getKind()==" + fieldElem.getKind());
                }
                TypeMirror fieldType = ElementUtils.getType(fieldElem);
                if (ElementUtils.isStatic(fieldElem)) {
                    Element classElem = fieldElem.getEnclosingElement();
                    Receiver staticClassReceiver = new ClassName(
                            ElementUtils.getType(classElem));
                    return new FieldAccess(staticClassReceiver,
                            fieldType, fieldElem);
                } else {
                    if (originalReceiver) {
                        if (recursiveCall && context.receiver instanceof ClassName) {
                            throw constructParserException(s, "a non-static field cannot have a class name as a receiver.");
                        }
                        return new FieldAccess(context.receiver,
                                fieldType, fieldElem);
                    } else {
                        return new FieldAccess(FlowExpressions.internalReprOf(context.checkerContext.getAnnotationProvider(), new ImplicitThisLiteralNode(receiverType)),
                                fieldType, fieldElem);
                    }
                }
            } catch (Throwable t) {
                try {
                    // class literal
                    Element classElem = resolver.findClass(s, path);
                    TypeMirror classType = ElementUtils.getType(classElem);
                    if (classType == null) {
                        throw constructParserException(s, "classtype==null", t);
                    }
                    if (!recursiveCall ||
                        isRemainingStringOfDotExpression) {
                        throw constructParserException(s, "a class literal cannot terminate a flow expression string", t);
                    }
                    return new ClassName(classType);
                } catch (Throwable t2) {

                    // It would be helpful to also give information about t here.
                    throw constructParserException(s, "not a class literal", t2);
                }
            }
        } else if (parameterMatcher.matches() && allowParameter && context.arguments != null) {
            // parameter syntax
            int idx = -1;
            try {
                idx = Integer.parseInt(parameterMatcher.group(1));
            } catch (NumberFormatException e) {
                // cannot occur by the way the pattern is defined (matches only
                // numbers)
                assert false;
            }
            if (idx > context.arguments.size()) {
                throw new FlowExpressionParseException(Result.failure(
                        "flowexpr.parse.index.too.big", Integer.toString(idx)));
            }
            return context.arguments.get(idx - 1);
        } else if (arraymatcher.matches() && allowArrays) {
            String receiverStr = arraymatcher.group(1);
            String indexStr = arraymatcher.group(2);
            Receiver receiver = parse(receiverStr, context, path);
            Receiver index = parse(indexStr, context, path);
            TypeMirror receiverType = receiver.getType();
            if (!(receiverType instanceof ArrayType)) {
                throw constructParserException(
                   s,
                   String.format("receiver not an array: %s : %s", receiver, receiverType));
            }
            TypeMirror componentType = ((ArrayType) receiverType)
                    .getComponentType();
            ArrayAccess result = new ArrayAccess(componentType, receiver, index);
            return result;
        } else if (methodMatcher.matches() && allowMethods) {
            String methodName = methodMatcher.group(1);

            // parse parameter list
            String parameterList = methodMatcher.group(2);
            List<Receiver> parameters = ParameterListParser.parseParameterList(
                    parameterList, true, context.useOuterReceiver(), path);

            // get types for parameters
            List<TypeMirror> parameterTypes = new ArrayList<>();
            for (Receiver p : parameters) {
                parameterTypes.add(p.getType());
            }
            ExecutableElement methodElement = null;
            try {
                Element element = null;

                // try to find the correct method
                Resolver resolver = new Resolver(env);
                TypeMirror receiverType = context.receiver.getType();

                // Search for method in each enclosing class.
                while (receiverType.getKind() == TypeKind.DECLARED) {
                    element = resolver.findMethod(methodName, receiverType,
                            path, parameterTypes);
                    if (element.getKind() == ElementKind.METHOD) {
                        break;
                    }
                    receiverType = getEnclosingType((DeclaredType) receiverType);
                }

                if (element == null) {
                    throw constructParserException(s, "element==null");
                }
                if (element.getKind() != ElementKind.METHOD) {
                    throw constructParserException(s, "element.getKind()==" + element.getKind());
                }

                methodElement = (ExecutableElement) element;

                for (int i = 0; i < parameters.size(); i++) {
                    VariableElement formal = methodElement.getParameters().get(i);
                    TypeMirror formalType = formal.asType();
                    Receiver actual = parameters.get(i);
                    TypeMirror actualType = actual.getType();
                    // boxing necessary
                    if (TypesUtils.isBoxedPrimitive(formalType) && TypesUtils.isPrimitive(actualType)) {
                        MethodSymbol valueOfMethod = TreeBuilder.getValueOfMethod(env, formalType);
                        List<Receiver> p = new ArrayList<>();
                        p.add(actual);
                        Receiver boxedParam = new MethodCall(formalType, valueOfMethod, new ClassName(formalType), p);
                        parameters.set(i, boxedParam);
                    }
                }
            } catch (Throwable t) {
                throw constructParserException(s, t);
            }
            assert methodElement != null;
            // TODO: reinstate this test, but issue a warning that the user
            // can override, rather than halting parsing which the user cannot override.
            /*if (!PurityUtils.isDeterministic(context.checkerContext.getAnnotationProvider(),
                    methodElement)) {
                throw new FlowExpressionParseException(Result.failure(
                        "flowexpr.method.not.deterministic",
                        methodElement.getSimpleName()));
            }*/
            if (ElementUtils.isStatic(methodElement)) {
                Element classElem = methodElement.getEnclosingElement();
                Receiver staticClassReceiver = new ClassName(
                        ElementUtils.getType(classElem));
                return new MethodCall(ElementUtils.getType(methodElement),
                        methodElement, staticClassReceiver, parameters);
            } else {
                if (recursiveCall && context.receiver instanceof ClassName) {
                    throw constructParserException(s, "a non-static method call cannot have a class name as a receiver.");
                }
                TypeMirror methodType = InternalUtils
                        .substituteMethodReturnType(
                                ElementUtils.getType(methodElement),
                                context.receiver.getType());
                return new MethodCall(methodType, methodElement,
                        context.receiver, parameters);
            }
        } else if (dotMatcher.matches() && allowDot) {
            Resolver resolver = new Resolver(env);

            // Attempt to match a package and class name first.
            Pair<ClassName, String> classAndRemainingString = matchPackageAndClassNameWithinExpression(s, resolver, path);

            Receiver receiver;
            String remainingString;

            if (classAndRemainingString == null) {
                String receiverString = dotMatcher.group(1);
                remainingString = dotMatcher.group(2);
                // Parse the receiver first.
                receiver = parse(receiverString, context, path, true);
            } else {
                receiver = classAndRemainingString.first;
                remainingString = classAndRemainingString.second;
                if (remainingString == null) {
                    throw constructParserException(s, "a class literal cannot terminate a flow expression string");
                }
            }

            if (receiver instanceof FlowExpressions.ClassName && remainingString.equals("class")) {
                return receiver;
            }

            // Parse the rest, with a new receiver.
            FlowExpressionContext newContext = context.changeReceiver(receiver);
            return parse(remainingString, newContext, path,
                         /*allowThis=*/ false,
                         /*allowIdentifier=*/ true,
                         /*allowParameter=*/ false,
                         /*allowDot=*/ true,
                         /*allowMethods=*/ true,
                         /*allowArrays=*/ false,
                         /*allowLiterals=*/ false,
                         /*allowLocalVariables=*/ false,
                         /*recursiveCall=*/ true,
                         /*isRemainingStringOfDotExpression=*/ true);
        } else if (parenthesesMatcher.matches()) {
            String expressionString = parenthesesMatcher.group(1);
            // Do not modify the value of recursiveCall, since a parenthesis match is essentially
            // a match to a no-op and should not semantically affect the parsing.
            return parse(expressionString, context, path, allowThis,
                    allowIdentifier, allowParameter, allowDot,
                    allowMethods, allowArrays, allowLiterals,
                    allowLocalVariables, recursiveCall,
                    isRemainingStringOfDotExpression);
        } else {
            throw constructParserException(s, "no matcher matched");
        }
    }

    /**
<<<<<<< HEAD
     * Returns the innermost enclosing type of the given type,
     * or Type.noType if no such type was found.
     *
     * @param type a DeclaredType
     * @return the innermost enclosing type, or Type.noType
     */
    private static TypeMirror getEnclosingType(DeclaredType type) {
        if (type instanceof ClassType) {
            // enclClass() needs to be called on tsym.owner,
            // otherwise it simply returns tsym.
            Symbol sym = ((ClassType) type).tsym.owner;

            if (sym == null) {
                return Type.noType;
            }

            ClassSymbol cs = sym.enclClass();

            if (cs == null) {
                return Type.noType;
            }

            return cs.asType();
        } else {
            return type.getEnclosingType();
        }
    }

    /**
     * Returns a {@link FlowExpressionParseException} for the expression {@code expr} with explanation {@code explanation}.
=======
     * Matches a substring of {@code expression} to a package and class name
     * (starting from the beginning of the string).
     *
     * @param expression the expression string that may start with a package and class name
     * @param resolver the {@code Resolver} for the current processing environment
     * @param path the tree path to the local scope
     * @return {@code null} if the expression string did not start with a package name;
     * otherwise a {@code Pair} containing the {@code ClassName} for the matched
     * class, and the remaining substring of the expression (possibly null) after
     * the package and class name.
     * @throws FlowExpressionParseException if the entire expression string
     * matches a package name (but no class name), or if a package name was
     * matched but the class could not be found within the package
     * (e.g., {@code "myExistingPackage.myNonExistentClass"}).
>>>>>>> ae9308be
     */
    private static Pair<ClassName, String> matchPackageAndClassNameWithinExpression(String expression,
            Resolver resolver, TreePath path)
            throws FlowExpressionParseException {
        Pair<PackageSymbol, String> packageSymbolAndRemainingString = matchPackageNameWithinExpression(expression, resolver, path);

        if (packageSymbolAndRemainingString == null) {
            return null;
        }

        PackageSymbol packageSymbol = packageSymbolAndRemainingString.first;
        String packageRemainingString = packageSymbolAndRemainingString.second;

        Matcher dotMatcher = dotPattern.matcher(packageRemainingString);
        String classNameString;
        String remainingString;
        if (dotMatcher.matches()) {
            classNameString = dotMatcher.group(1);
            remainingString = dotMatcher.group(2);
        } else {
            classNameString = packageRemainingString;
            remainingString = null;
        }
        ClassSymbol classSymbol;
        try {
            classSymbol = resolver.findClassInPackage(classNameString, packageSymbol, path);
        } catch (Throwable t) {
            throw constructParserException(expression,
                    " findClassInPackage threw an exception when looking up class " + classNameString +
                    " in package " + packageSymbol.toString(), t);
        }
        if (classSymbol == null) {
            throw constructParserException(expression, "classSymbol==null when looking up class " + classNameString +
                    " in package " + packageSymbol.toString());
        }
        TypeMirror classType = ElementUtils.getType(classSymbol);
        if (classType == null) {
            throw constructParserException(expression, "classType==null when looking for class symbol " + classSymbol);
        }
        return Pair.of(new ClassName(classType), remainingString);
    }

    /**
     * Greedily matches the longest substring of {@code expression} to a package
     * (starting from the beginning of the string).
     *
     * @param expression the expression string that may start with a package name
     * @param resolver the {@code Resolver} for the current processing environment
     * @param path the tree path to the local scope
     * @return {@code null} if the expression string did not start with a package name;
     * otherwise a {@code Pair} containing the {@code PackageSymbol} for the matched
     * package, and the remaining substring of the expression (always non-null) after
     * the package name
     * @throws FlowExpressionParseException if the entire expression string matches a package name.
     */
    private static Pair<PackageSymbol, String> matchPackageNameWithinExpression(String expression, Resolver resolver, TreePath path)
            throws FlowExpressionParseException {
        Matcher dotMatcher = dotPattern.matcher(expression);

        // To proceed past this point, at the minimum the expression must be composed of packageName.className .
        // Do not remove the call to matches(), otherwise the dotMatcher groups will not be filled in.
        if (!dotMatcher.matches()) {
            return null;
        }

        String packageName = dotMatcher.group(1);
        String remainingString = dotMatcher.group(2),
               remainingStringIfPackageMatched = remainingString;

        PackageSymbol result = null; // the result of this method call

        while (true) {
            // At this point, packageName is one component longer than result,
            // and that extra component appears in remainingString but not in remainingStringIfPackageMatched.
            // In other words, result and remainingStringIfPackageMatched are consistent,
            // and packageName and remainingString are consistent.
            // Try to set result to account for the extra component in packageName.
            PackageSymbol longerResult;
            try {
                longerResult = resolver.findPackage(packageName, path);
            } catch (Throwable t) {
                throw constructParserException(expression, "findPackage threw an exception when looking up package " + packageName, t);
            }
            if (longerResult == null) {
                break;
            }
            result = longerResult;
            remainingString = remainingStringIfPackageMatched;
            dotMatcher = dotPattern.matcher(remainingString);
            if (dotMatcher.matches()) {
                packageName += "." + dotMatcher.group(1);
                remainingStringIfPackageMatched = dotMatcher.group(2);
            } else {
                // There are no dots in remainingString, so we are done.
                // Fail if the whole string represents a package, otherwise return.
                PackageSymbol wholeExpressionAsPackage;
                try {
                    wholeExpressionAsPackage = resolver.findPackage(expression, path);
                } catch (Throwable t) {
                    throw constructParserException(expression, "findPackage threw an exception when looking up package " + expression, t);
                }
                if (wholeExpressionAsPackage != null) {
                    // The entire expression matches a package name.
                    throw constructParserException(expression, "a flow expression string cannot be just a package name");
                }
                break;
            }
        }

        if (result == null) {
            return null;
        }

        assert remainingString != null; // an exception would have been thrown above if the entire expression is a package name

        return Pair.of(result, remainingString);
    }

    /**
     * A very simple parser for parameter lists, i.e. strings of the form
     * {@code a, b, c} for some expressions {@code a}, {@code b} and {@code c}.
     *
     * @author Stefan Heule
     */
    private static class ParameterListParser {

        /**
         * Parse a parameter list and return the parameters as a list (or throw
         * a {@link FlowExpressionParseException}).
         */
        private static List<Receiver> parseParameterList(
                String parameterString, boolean allowEmptyList,
                FlowExpressionContext context, TreePath path)
                throws FlowExpressionParseException {
            ArrayList<Receiver> result = new ArrayList<>();
            // the index of the character in 'parameterString' that the parser
            // is currently looking at
            int idx = 0;
            // how deeply are method calls nested at this point? callLevel is 0
            // in the beginning, and increases with every method call by 1. For
            // instance it would be 2 at the end of the following string:
            // "get(get(1,2,"
            int callLevel = 0;
            // is the parser currently in a string literal?
            boolean inString = false;
            while (true) {
                // end of string reached
                if (idx == parameterString.length()) {
                    // finish current param
                    if (inString) {
                        throw constructParserException(parameterString, "unterminated string");
                    } else if (callLevel > 0) {
                        throw constructParserException(parameterString, "unterminated method invocation, callLevel==" + callLevel);
                    } else {
                        finishParam(parameterString, allowEmptyList, context,
                                path, result, idx);
                        return result;
                    }
                }

                // get next character
                char next = parameterString.charAt(idx);
                idx++;

                // case split on character
                switch (next) {
                case ',':
                    if (inString) {
                        // stay in same state and consume the character
                    } else {
                        if (callLevel == 0) {
                            // parse first parameter
                            finishParam(parameterString, allowEmptyList,
                                    context, path, result, idx - 1);
                            // parse remaining parameters
                            List<Receiver> rest = parseParameterList(
                                    parameterString.substring(idx), false,
                                    context, path);
                            result.addAll(rest);
                            return result;
                        } else {
                            // not the outermost method call, defer parsing of
                            // this parameter list to recursive call.
                        }
                    }
                    break;
                case '"':
                    // start or finish string
                    inString = !inString;
                    break;
                case '(':
                    if (inString) {
                        // stay in same state and consume the character
                    } else {
                        callLevel++;
                    }
                    break;
                case ')':
                    if (inString) {
                        // stay in same state and consume the character
                    } else {
                        if (callLevel == 0) {
                            throw constructParserException(parameterString, "callLevel==0");
                        } else {
                            callLevel--;
                        }
                    }
                    break;
                default:
                    // stay in same state and consume the character
                    break;
                }
            }
        }

        private static void finishParam(String parameterString,
                boolean allowEmptyList, FlowExpressionContext context,
                TreePath path, ArrayList<Receiver> result, int idx)
                throws FlowExpressionParseException {
            if (idx == 0) {
                if (allowEmptyList) {
                    return;
                } else {
                    throw constructParserException(parameterString, "empty parameter list; idx==0");
                }
            } else {
                result.add(parse(parameterString.substring(0, idx), context,
                        path));
            }
        }
    }

    /**
     * @return a list of 1-based indices of all formal parameters that
     * occur in {@code s}.  Each formal parameter occurs in s as a string
     * like "#1" or "#4".  This routine does not do proper parsing; for
     * instance, if "#2" appears within a string in s, then 2 would still
     * be in the result list.
     */
    public static List<Integer> parameterIndices(String s) {
        List<Integer> result = new ArrayList<>();
        Matcher matcher = unanchoredParameterPattern.matcher(s);
        while (matcher.find()) {
            int idx = Integer.parseInt(matcher.group(1));
            result.add(idx);
        }
        return result;
    }

    ///////////////////////////////////////////////////////////////////////////
    /// Contexts
    ///

    /**
     * Context used to parse a flow expression.
     * When parsing flow expression E in annotation {@code @A(E)},
     * The context is the program element that is annotated by {@code @A(E)}.
     */
    public static class FlowExpressionContext {
        public final Receiver receiver;
        public final List<Receiver> arguments;
        public final Receiver outerReceiver;
        public final BaseContext checkerContext;

        public FlowExpressionContext(Receiver receiver,
                List<Receiver> arguments, BaseContext checkerContext) {
            assert checkerContext != null;
            this.receiver = receiver;
            this.arguments = arguments;
            this.outerReceiver = receiver;
            this.checkerContext = checkerContext;
        }

        public FlowExpressionContext(Receiver receiver, Receiver outerReceiver,
                List<Receiver> arguments, BaseContext checkerContext) {
            assert checkerContext != null;
            this.receiver = receiver;
            this.arguments = arguments;
            this.outerReceiver = outerReceiver;
            this.checkerContext = checkerContext;
        }

        /**
         * Returns a copy of the context that differs in that it has a different
         * receiver. The outer receiver remains unchanged.
         */
        public FlowExpressionContext changeReceiver(Receiver receiver) {
            return new FlowExpressionContext(receiver, outerReceiver,
                    arguments, checkerContext);
        }

        /**
         * Returns a copy of the context that differs in that it uses the
         * outer receiver as main receiver (and also uses it as the outer
         * receiver).
         */
        public FlowExpressionContext useOuterReceiver() {
            return new FlowExpressionContext(outerReceiver, outerReceiver,
                    arguments, checkerContext);
        }
    }

    /**
     * @return a {@link FlowExpressionContext} for the method {@code node} as
     *         seen at the method declaration.
     */
    public static FlowExpressionContext buildFlowExprContextForDeclaration(
            MethodTree node, Tree classTree, BaseContext checkerContext) {
        Node receiver = new ImplicitThisLiteralNode(
                InternalUtils.typeOf(classTree));
        Receiver internalReceiver = FlowExpressions.internalReprOf(checkerContext.getAnnotationProvider(),
                receiver);
        List<Receiver> internalArguments = new ArrayList<>();
        for (VariableTree arg : node.getParameters()) {
            internalArguments.add(FlowExpressions.internalReprOf(checkerContext.getAnnotationProvider(),
                    new LocalVariableNode(arg, receiver)));
        }
        FlowExpressionContext flowExprContext = new FlowExpressionContext(
                internalReceiver, internalArguments, checkerContext);
        return flowExprContext;
    }

    /**
     * @return a {@link FlowExpressionContext} for the method {@code node} as
     *         seen at the method declaration.
     */
    public static FlowExpressionContext buildFlowExprContextForDeclaration(
            MethodTree node, TypeMirror classType, BaseContext checkerContext) {
        Node receiver = new ImplicitThisLiteralNode(classType);
        Receiver internalReceiver = FlowExpressions.internalReprOf(checkerContext.getAnnotationProvider(),
                receiver);
        List<Receiver> internalArguments = new ArrayList<>();
        for (VariableTree arg : node.getParameters()) {
            internalArguments.add(FlowExpressions.internalReprOf(checkerContext.getAnnotationProvider(),
                    new LocalVariableNode(arg, receiver)));
        }
        FlowExpressionContext flowExprContext = new FlowExpressionContext(
                internalReceiver, internalArguments, checkerContext);
        return flowExprContext;
    }

    /**
     * @return a {@link FlowExpressionContext} for the method {@code node} as
     *         seen at the method declaration.
     */
    public static FlowExpressionContext buildFlowExprContextForDeclaration(
            MethodTree node, TreePath currentPath, BaseContext checkerContext) {
        Tree classTree = TreeUtils.enclosingClass(currentPath);
        return buildFlowExprContextForDeclaration(node, classTree, checkerContext);
    }

    /**
     * @return a {@link FlowExpressionContext} for the class {@code classTree} as
     *         seen at the class declaration.
     */
    public static FlowExpressionContext buildFlowExprContextForDeclaration(
            ClassTree classTree, TreePath currentPath, BaseContext checkerContext) {
        Node receiver = new ImplicitThisLiteralNode(
                InternalUtils.typeOf(classTree));
        Receiver internalReceiver = FlowExpressions.internalReprOf(checkerContext.getAnnotationProvider(),
                receiver);
        List<Receiver> internalArguments = new ArrayList<>();
        FlowExpressionContext flowExprContext = new FlowExpressionContext(
                internalReceiver, internalArguments, checkerContext);
        return flowExprContext;
    }

    /**
     * @return a {@link FlowExpressionContext} for the method {@code n}
     *         (represented as a {@link Node} as seen at the method use (i.e.,
     *         at a method call site).
     */
    public static FlowExpressionContext buildFlowExprContextForUse(
            MethodInvocationNode n, BaseContext checkerContext) {
        Node receiver = n.getTarget().getReceiver();
        Receiver internalReceiver = FlowExpressions.internalReprOf(checkerContext.getAnnotationProvider(),
                receiver);
        List<Receiver> internalArguments = new ArrayList<>();
        for (Node arg : n.getArguments()) {
            internalArguments.add(FlowExpressions.internalReprOf(checkerContext.getAnnotationProvider(), arg));
        }
        FlowExpressionContext flowExprContext = new FlowExpressionContext(
                internalReceiver, internalArguments, checkerContext);
        return flowExprContext;
    }

    /**
     * @return a {@link FlowExpressionContext} for the constructor {@code n}
     *         (represented as a {@link Node} as seen at the method use (i.e.,
     *         at a method call site).
     */
    public static FlowExpressionContext buildFlowExprContextForUse(
            ObjectCreationNode n, TreePath currentPath, BaseContext checkerContext) {

        // Since the object that is being created does not exist yet,
        // the receiver of the constructor will be the current object if
        // the constructor is called within a nonstatic method body.
        // Otherwise it will be the enclosing class.

        Node receiver = null;

        MethodTree enclosingMethod = TreeUtils.enclosingMethod(currentPath);
        ClassTree enclosingClass = TreeUtils.enclosingClass(currentPath);

        if (enclosingMethod != null && !enclosingMethod.getModifiers().getFlags().contains(Modifier.STATIC)) {
            receiver = new ImplicitThisLiteralNode(InternalUtils.typeOf(enclosingClass));
        } else {
            receiver = new ClassNameNode(enclosingClass);
        }

        Receiver internalReceiver = FlowExpressions.internalReprOf(checkerContext.getAnnotationProvider(), receiver);

        List<Receiver> internalArguments = new ArrayList<>();
        for (Node arg : n.getArguments()) {
            internalArguments.add(FlowExpressions.internalReprOf(checkerContext.getAnnotationProvider(), arg));
        }

        FlowExpressionContext flowExprContext = new FlowExpressionContext(
                internalReceiver, internalArguments, checkerContext);

        return flowExprContext;
    }

    /**
     * Calls the method of the same name but with a first argument type of either MethodInvocationNode or
     * ObjectCreationNode depending on the type of node.
     * @throws java.lang.IllegalArgumentException if node is not a MethodInvocationNode or ObjectCreationNode
     */
    public static FlowExpressionContext buildFlowExprContextForViewpointUse(
            Node node, TreePath pathToInvocation, TreePath enclosingMethodPath, BaseContext checkerContext) {
        if (node instanceof MethodInvocationNode) {
            return buildFlowExprContextForViewpointUse((MethodInvocationNode) node, enclosingMethodPath, checkerContext);
        } else if (node instanceof ObjectCreationNode) {
            return buildFlowExprContextForViewpointUse((ObjectCreationNode) node, pathToInvocation, enclosingMethodPath, checkerContext);
        }

        throw new IllegalArgumentException(
           "Node must be either a MethodInvocationNode or an ObjectCreationNode\n"
         + "node=" + node + "\n"
         + "pathToInvocation=" + pathToInvocation + "\n"
         + "enclosingMethodPath=" + enclosingMethodPath
        );
    }

    /**
     * This method is the same as building a flow expression for a MethodInvocationNode except
     * it uses the PARAMETERS list from the enclosing method context.  If there is no enclosing
     * method then this method functions exactly like the buildFowExprContextForUse.
     * This is really built for a use in KeyFor and should likely be replaced
     */
    public static FlowExpressionContext buildFlowExprContextForViewpointUse(
            MethodInvocationNode n, TreePath enclosingMethodPath, BaseContext checkerContext) {
        final FlowExpressionContext fromCreation = buildFlowExprContextForUse(n, checkerContext);

        if (enclosingMethodPath == null) {
            return fromCreation;
        }
        final MethodTree methodTree = (MethodTree) enclosingMethodPath.getLeaf();

        final FlowExpressionContext fromEnclosingMethod =
                buildFlowExprContextForDeclaration(methodTree, enclosingMethodPath.getLeaf(), checkerContext);


        FlowExpressionContext flowExprContext = new FlowExpressionContext(
                fromCreation.receiver, fromEnclosingMethod.arguments, checkerContext);

        return flowExprContext;
    }

    /**
     * This method is the same as building a flow expression for a ObjectCreationNode except
     * it uses the PARAMETERS list from the enclosing method context.  If there is no enclosing
     * method then this method functions exactly like the buildFowExprContextForUse.
     * This is really built for a use in KeyFor and should likely be replaced
     */
    public static FlowExpressionContext buildFlowExprContextForViewpointUse(
            ObjectCreationNode n, TreePath currentPath, TreePath enclosingMethodPath, BaseContext checkerContext) {
        final FlowExpressionContext fromCreation = buildFlowExprContextForUse(n, currentPath, checkerContext);

        if (enclosingMethodPath == null) {
            return fromCreation;
        }
        final MethodTree methodTree = (MethodTree) enclosingMethodPath.getLeaf();

        final FlowExpressionContext fromEnclosingMethod =
                buildFlowExprContextForDeclaration(methodTree, enclosingMethodPath.getLeaf(), checkerContext);


        FlowExpressionContext flowExprContext = new FlowExpressionContext(
               fromCreation.receiver, fromEnclosingMethod.arguments, checkerContext);

        return flowExprContext;
    }

    ///////////////////////////////////////////////////////////////////////////
    /// Exceptions
    ///

    /**
     * An exception that indicates a parse error. It contains a {@link Result}
     * that can be used for error reporting.
     */
    public static class FlowExpressionParseException extends Exception {
        private static final long serialVersionUID = 1L;

        protected final Result result;

        public FlowExpressionParseException(Result result) {
            this(result, null);
        }

        public FlowExpressionParseException(Result result, Throwable cause) {
            super(cause);
            this.result = result;
        }

        public Result getResult() {
            return result;
        }
    }

    /**
     * Returns a {@link FlowExpressionParseException} for the expression {@code expr} with explanation {@code explanation}.
     */
    private static FlowExpressionParseException constructParserException(
            String expr, String explanation) {
        return constructParserException(expr, explanation, null);
    }

    /**
     * Returns a {@link FlowExpressionParseException} for the expression {@code expr} whose parsing threw {@code cause}.
     */
    private static FlowExpressionParseException constructParserException(
            String expr, Throwable cause) {
        return constructParserException(expr, null, cause);
    }

    /**
     * Returns a {@link FlowExpressionParseException} for the expression {@code expr} with explanation {@code explanation}, whose parsing threw {@code cause}.
     */
    private static FlowExpressionParseException constructParserException(
            String expr, String explanation, Throwable cause) {
        String message
            = expr
            + ((explanation==null) ? "" : (": " + explanation))
            + ((cause==null) ? "" : (": " + cause.getMessage()));
        return new FlowExpressionParseException(Result.failure("flowexpr.parse.error", message), cause);
    }

}<|MERGE_RESOLUTION|>--- conflicted
+++ resolved
@@ -51,13 +51,9 @@
 import com.sun.source.tree.Tree;
 import com.sun.source.tree.VariableTree;
 import com.sun.source.util.TreePath;
-<<<<<<< HEAD
 import com.sun.tools.javac.code.Symbol;
+import com.sun.tools.javac.code.Type;
 import com.sun.tools.javac.code.Symbol.ClassSymbol;
-import com.sun.tools.javac.code.Type;
-=======
-import com.sun.tools.javac.code.Symbol.ClassSymbol;
->>>>>>> ae9308be
 import com.sun.tools.javac.code.Symbol.MethodSymbol;
 import com.sun.tools.javac.code.Symbol.PackageSymbol;
 import com.sun.tools.javac.code.Type.ClassType;
@@ -483,7 +479,6 @@
     }
 
     /**
-<<<<<<< HEAD
      * Returns the innermost enclosing type of the given type,
      * or Type.noType if no such type was found.
      *
@@ -513,8 +508,6 @@
     }
 
     /**
-     * Returns a {@link FlowExpressionParseException} for the expression {@code expr} with explanation {@code explanation}.
-=======
      * Matches a substring of {@code expression} to a package and class name
      * (starting from the beginning of the string).
      *
@@ -529,7 +522,6 @@
      * matches a package name (but no class name), or if a package name was
      * matched but the class could not be found within the package
      * (e.g., {@code "myExistingPackage.myNonExistentClass"}).
->>>>>>> ae9308be
      */
     private static Pair<ClassName, String> matchPackageAndClassNameWithinExpression(String expression,
             Resolver resolver, TreePath path)
