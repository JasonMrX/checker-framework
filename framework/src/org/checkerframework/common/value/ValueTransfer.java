package org.checkerframework.common.value;

import java.util.ArrayList;
import java.util.Collections;
import java.util.List;
import javax.lang.model.element.AnnotationMirror;
import javax.lang.model.type.TypeKind;
import javax.lang.model.type.TypeMirror;
import org.checkerframework.common.value.qual.BoolVal;
import org.checkerframework.common.value.qual.BottomVal;
import org.checkerframework.common.value.qual.DoubleVal;
import org.checkerframework.common.value.qual.IntRange;
import org.checkerframework.common.value.qual.IntVal;
import org.checkerframework.common.value.qual.StringVal;
import org.checkerframework.common.value.qual.UnknownVal;
import org.checkerframework.common.value.util.NumberMath;
import org.checkerframework.common.value.util.NumberUtils;
import org.checkerframework.dataflow.analysis.RegularTransferResult;
import org.checkerframework.dataflow.analysis.TransferInput;
import org.checkerframework.dataflow.analysis.TransferResult;
import org.checkerframework.dataflow.cfg.node.BitwiseAndNode;
import org.checkerframework.dataflow.cfg.node.BitwiseComplementNode;
import org.checkerframework.dataflow.cfg.node.BitwiseOrNode;
import org.checkerframework.dataflow.cfg.node.BitwiseXorNode;
import org.checkerframework.dataflow.cfg.node.ConditionalAndNode;
import org.checkerframework.dataflow.cfg.node.ConditionalNotNode;
import org.checkerframework.dataflow.cfg.node.ConditionalOrNode;
import org.checkerframework.dataflow.cfg.node.EqualToNode;
import org.checkerframework.dataflow.cfg.node.FloatingDivisionNode;
import org.checkerframework.dataflow.cfg.node.FloatingRemainderNode;
import org.checkerframework.dataflow.cfg.node.GreaterThanNode;
import org.checkerframework.dataflow.cfg.node.GreaterThanOrEqualNode;
import org.checkerframework.dataflow.cfg.node.IntegerDivisionNode;
import org.checkerframework.dataflow.cfg.node.IntegerRemainderNode;
import org.checkerframework.dataflow.cfg.node.LeftShiftNode;
import org.checkerframework.dataflow.cfg.node.LessThanNode;
import org.checkerframework.dataflow.cfg.node.LessThanOrEqualNode;
import org.checkerframework.dataflow.cfg.node.Node;
import org.checkerframework.dataflow.cfg.node.NotEqualNode;
import org.checkerframework.dataflow.cfg.node.NumericalAdditionNode;
import org.checkerframework.dataflow.cfg.node.NumericalMinusNode;
import org.checkerframework.dataflow.cfg.node.NumericalMultiplicationNode;
import org.checkerframework.dataflow.cfg.node.NumericalPlusNode;
import org.checkerframework.dataflow.cfg.node.NumericalSubtractionNode;
import org.checkerframework.dataflow.cfg.node.SignedRightShiftNode;
import org.checkerframework.dataflow.cfg.node.StringConcatenateAssignmentNode;
import org.checkerframework.dataflow.cfg.node.StringConcatenateNode;
import org.checkerframework.dataflow.cfg.node.StringConversionNode;
import org.checkerframework.dataflow.cfg.node.UnsignedRightShiftNode;
import org.checkerframework.framework.flow.CFAbstractAnalysis;
import org.checkerframework.framework.flow.CFStore;
import org.checkerframework.framework.flow.CFTransfer;
import org.checkerframework.framework.flow.CFValue;
import org.checkerframework.framework.type.AnnotatedTypeFactory;
import org.checkerframework.javacutil.AnnotationUtils;
import org.checkerframework.javacutil.TypesUtils;

public class ValueTransfer extends CFTransfer {
    AnnotatedTypeFactory atypefactory;

    public ValueTransfer(CFAbstractAnalysis<CFValue, CFStore, CFTransfer> analysis) {
        super(analysis);
        atypefactory = analysis.getTypeFactory();
    }

    private List<String> getStringValues(Node subNode, TransferInput<CFValue, CFStore> p) {
        CFValue value = p.getValueOfSubNode(subNode);
        // @StringVal, @BottomVal, @UnknownVal
        AnnotationMirror numberAnno =
                AnnotationUtils.getAnnotationByClass(value.getAnnotations(), StringVal.class);
        if (numberAnno != null) {
            return AnnotationUtils.getElementValueArray(numberAnno, "value", String.class, true);
        }
        numberAnno = AnnotationUtils.getAnnotationByClass(value.getAnnotations(), UnknownVal.class);
        if (numberAnno != null) {
            return new ArrayList<String>();
        }
        numberAnno = AnnotationUtils.getAnnotationByClass(value.getAnnotations(), BottomVal.class);
        if (numberAnno != null) {
            return Collections.singletonList("null");
        }

        //@IntVal, @DoubleVal, @BoolVal (have to be converted to string)
        List<? extends Object> values;
        numberAnno = AnnotationUtils.getAnnotationByClass(value.getAnnotations(), BoolVal.class);
        if (numberAnno != null) {
            values = getBooleanValues(subNode, p);
        } else if (subNode.getType().getKind() == TypeKind.CHAR) {
            values = getCharValues(subNode, p);
        } else if (subNode instanceof StringConversionNode) {
            return getStringValues(((StringConversionNode) subNode).getOperand(), p);
        } else {
            values = getNumericalValues(subNode, p);
        }
        List<String> stringValues = new ArrayList<String>();
        for (Object o : values) {
            stringValues.add(o.toString());
        }
        return stringValues;
    }

    private List<Boolean> getBooleanValues(Node subNode, TransferInput<CFValue, CFStore> p) {
        CFValue value = p.getValueOfSubNode(subNode);
        AnnotationMirror intAnno =
                AnnotationUtils.getAnnotationByClass(value.getAnnotations(), BoolVal.class);
        return ValueAnnotatedTypeFactory.getBooleanValues(intAnno);
    }

    private List<Character> getCharValues(Node subNode, TransferInput<CFValue, CFStore> p) {
        CFValue value = p.getValueOfSubNode(subNode);
        AnnotationMirror intAnno =
                AnnotationUtils.getAnnotationByClass(value.getAnnotations(), IntVal.class);
        return ValueAnnotatedTypeFactory.getCharValues(intAnno);
    }

    private List<? extends Number> getNumericalValues(
            Node subNode, TransferInput<CFValue, CFStore> p) {
        CFValue value = p.getValueOfSubNode(subNode);
        AnnotationMirror numberAnno =
                AnnotationUtils.getAnnotationByClass(value.getAnnotations(), IntVal.class);
        List<? extends Number> values;
        if (numberAnno == null) {
            numberAnno =
                    AnnotationUtils.getAnnotationByClass(value.getAnnotations(), DoubleVal.class);
            if (numberAnno != null) {
                values =
                        AnnotationUtils.getElementValueArray(
                                numberAnno, "value", Double.class, true);
            } else {
                return new ArrayList<Number>();
            }
        } else {
            values = AnnotationUtils.getElementValueArray(numberAnno, "value", Long.class, true);
        }
        return NumberUtils.castNumbers(subNode.getType(), values);
    }

    private boolean isIntRange(Node subNode, TransferInput<CFValue, CFStore> p) {
        CFValue value = p.getValueOfSubNode(subNode);
        return AnnotationUtils.getAnnotationByClass(value.getAnnotations(), IntRange.class) != null;
    }

    private AnnotationMirror createStringValAnnotationMirror(List<String> values) {
        if (values.isEmpty()) {
            return ((ValueAnnotatedTypeFactory) atypefactory).UNKNOWNVAL;
        }
        return ((ValueAnnotatedTypeFactory) atypefactory).createStringAnnotation(values);
    }

    private AnnotationMirror createNumberAnnotationMirror(List<Number> values) {
        if (values.isEmpty()) {
            return ((ValueAnnotatedTypeFactory) atypefactory).UNKNOWNVAL;
        }
        Number first = values.get(0);
        if (first instanceof Integer || first instanceof Short || first instanceof Long) {
            List<Long> intValues = new ArrayList<>();
            for (Number number : values) {
                intValues.add(number.longValue());
            }
            return ((ValueAnnotatedTypeFactory) atypefactory).createIntValAnnotation(intValues);
        }
        if (first instanceof Double || first instanceof Float) {
            List<Double> intValues = new ArrayList<>();
            for (Number number : values) {
                intValues.add(number.doubleValue());
            }
            return ((ValueAnnotatedTypeFactory) atypefactory).createDoubleValAnnotation(intValues);
        }
        throw new UnsupportedOperationException();
    }

    private AnnotationMirror createBooleanAnnotationMirror(List<Boolean> values) {
        if (values.isEmpty()) {
            return ((ValueAnnotatedTypeFactory) atypefactory).UNKNOWNVAL;
        }
        return ((ValueAnnotatedTypeFactory) atypefactory).createBooleanAnnotation(values);
    }

    private TransferResult<CFValue, CFStore> createNewResult(
            TransferResult<CFValue, CFStore> result, List<Number> resultValues) {
        AnnotationMirror stringVal = createNumberAnnotationMirror(resultValues);
        CFValue newResultValue =
                analysis.createSingleAnnotationValue(
                        stringVal, result.getResultValue().getUnderlyingType());
        return new RegularTransferResult<>(newResultValue, result.getRegularStore());
    }

    private TransferResult<CFValue, CFStore> createNewResultBoolean(
            TransferResult<CFValue, CFStore> result, List<Boolean> resultValues) {
        AnnotationMirror stringVal = createBooleanAnnotationMirror(resultValues);
        CFValue newResultValue =
                analysis.createSingleAnnotationValue(
                        stringVal, result.getResultValue().getUnderlyingType());
        return new RegularTransferResult<>(newResultValue, result.getRegularStore());
    }

    @Override
    public TransferResult<CFValue, CFStore> visitStringConcatenateAssignment(
            StringConcatenateAssignmentNode n, TransferInput<CFValue, CFStore> p) {
        TransferResult<CFValue, CFStore> result = super.visitStringConcatenateAssignment(n, p);
        return stringConcatenation(n.getLeftOperand(), n.getRightOperand(), p, result);
    }

    @Override
    public TransferResult<CFValue, CFStore> visitStringConcatenate(
            StringConcatenateNode n, TransferInput<CFValue, CFStore> p) {
        TransferResult<CFValue, CFStore> result = super.visitStringConcatenate(n, p);
        return stringConcatenation(n.getLeftOperand(), n.getRightOperand(), p, result);
    }

    public TransferResult<CFValue, CFStore> stringConcatenation(
            Node leftOperand,
            Node rightOperand,
            TransferInput<CFValue, CFStore> p,
            TransferResult<CFValue, CFStore> result) {
        List<String> lefts = getStringValues(leftOperand, p);
        List<String> rights = getStringValues(rightOperand, p);
        List<String> concat = new ArrayList<>();
        for (String left : lefts) {
            for (String right : rights) {
                concat.add(left + right);
            }
        }
        AnnotationMirror stringVal = createStringValAnnotationMirror(concat);
        TypeMirror underlyingType = result.getResultValue().getUnderlyingType();
        CFValue newResultValue = analysis.createSingleAnnotationValue(stringVal, underlyingType);
        return new RegularTransferResult<>(newResultValue, result.getRegularStore());
    }

    enum NumericalBinaryOps {
        ADDTION,
        SUBTRACTION,
        DIVISION,
        REMAINDER,
        MULPLICATION,
        SHIFT_LEFT,
        SIGNED_SHIFT_RIGHT,
        UNSIGNED_SHIFT_RIGHT,
        BITWISE_AND,
        BITWISE_OR,
        BITWISE_XOR;
    }

    private List<Number> calculateNumericalBinaryOp(
            Node leftNode,
            Node rightNode,
            NumericalBinaryOps op,
            TransferInput<CFValue, CFStore> p) {
        List<Number> resultValues = new ArrayList<>();
        if (!isIntRange(leftNode, p) && !isIntRange(rightNode, p)) {
            List<? extends Number> lefts = getNumericalValues(leftNode, p);
            List<? extends Number> rights = getNumericalValues(rightNode, p);
            for (Number left : lefts) {
                NumberMath<?> nmLeft = NumberMath.getNumberMath(left);
                for (Number right : rights) {
                    switch (op) {
                        case ADDTION:
                            resultValues.add(nmLeft.plus(right));
                            break;
                        case DIVISION:
                            resultValues.add(nmLeft.divide(right));
                            break;
                        case MULPLICATION:
                            resultValues.add(nmLeft.times(right));
                            break;
                        case REMAINDER:
                            resultValues.add(nmLeft.remainder(right));
                            break;
                        case SUBTRACTION:
                            resultValues.add(nmLeft.minus(right));
                            break;
                        case SHIFT_LEFT:
                            resultValues.add(nmLeft.shiftLeft(right));
                            break;
                        case SIGNED_SHIFT_RIGHT:
                            resultValues.add(nmLeft.signedSiftRight(right));
                            break;
                        case UNSIGNED_SHIFT_RIGHT:
                            resultValues.add(nmLeft.unsignedSiftRight(right));
                            break;
                        case BITWISE_AND:
                            resultValues.add(nmLeft.bitwiseAnd(right));
                            break;
                        case BITWISE_OR:
                            resultValues.add(nmLeft.bitwiseOr(right));
                            break;
                        case BITWISE_XOR:
                            resultValues.add(nmLeft.bitwiseXor(right));
                            break;
                        default:
                            throw new UnsupportedOperationException();
                    }
                }
            }
        }
        return resultValues;
    }

    @Override
    public TransferResult<CFValue, CFStore> visitNumericalAddition(
            NumericalAdditionNode n, TransferInput<CFValue, CFStore> p) {
        TransferResult<CFValue, CFStore> transferResult = super.visitNumericalAddition(n, p);
        List<Number> resultValues =
                calculateNumericalBinaryOp(
                        n.getLeftOperand(), n.getRightOperand(), NumericalBinaryOps.ADDTION, p);
        return createNewResult(transferResult, resultValues);
    }

    @Override
    public TransferResult<CFValue, CFStore> visitNumericalSubtraction(
            NumericalSubtractionNode n, TransferInput<CFValue, CFStore> p) {
        TransferResult<CFValue, CFStore> transferResult = super.visitNumericalSubtraction(n, p);
        List<Number> resultValues =
                calculateNumericalBinaryOp(
                        n.getLeftOperand(), n.getRightOperand(), NumericalBinaryOps.SUBTRACTION, p);
        return createNewResult(transferResult, resultValues);
    }

    @Override
    public TransferResult<CFValue, CFStore> visitNumericalMultiplication(
            NumericalMultiplicationNode n, TransferInput<CFValue, CFStore> p) {
        TransferResult<CFValue, CFStore> transferResult = super.visitNumericalMultiplication(n, p);
        List<Number> resultValues =
                calculateNumericalBinaryOp(
                        n.getLeftOperand(),
                        n.getRightOperand(),
                        NumericalBinaryOps.MULPLICATION,
                        p);
        return createNewResult(transferResult, resultValues);
    }

    @Override
    public TransferResult<CFValue, CFStore> visitIntegerDivision(
            IntegerDivisionNode n, TransferInput<CFValue, CFStore> p) {
        TransferResult<CFValue, CFStore> transferResult = super.visitIntegerDivision(n, p);
        List<Number> resultValues =
                calculateNumericalBinaryOp(
                        n.getLeftOperand(), n.getRightOperand(), NumericalBinaryOps.DIVISION, p);
        return createNewResult(transferResult, resultValues);
    }

    @Override
    public TransferResult<CFValue, CFStore> visitFloatingDivision(
            FloatingDivisionNode n, TransferInput<CFValue, CFStore> p) {
        TransferResult<CFValue, CFStore> transferResult = super.visitFloatingDivision(n, p);
        List<Number> resultValues =
                calculateNumericalBinaryOp(
                        n.getLeftOperand(), n.getRightOperand(), NumericalBinaryOps.DIVISION, p);
        return createNewResult(transferResult, resultValues);
    }

    @Override
    public TransferResult<CFValue, CFStore> visitIntegerRemainder(
            IntegerRemainderNode n, TransferInput<CFValue, CFStore> p) {
        TransferResult<CFValue, CFStore> transferResult = super.visitIntegerRemainder(n, p);
        List<Number> resultValues =
                calculateNumericalBinaryOp(
                        n.getLeftOperand(), n.getRightOperand(), NumericalBinaryOps.REMAINDER, p);
        return createNewResult(transferResult, resultValues);
    }

    @Override
    public TransferResult<CFValue, CFStore> visitFloatingRemainder(
            FloatingRemainderNode n, TransferInput<CFValue, CFStore> p) {
        TransferResult<CFValue, CFStore> transferResult = super.visitFloatingRemainder(n, p);
        List<Number> resultValues =
                calculateNumericalBinaryOp(
                        n.getLeftOperand(), n.getRightOperand(), NumericalBinaryOps.REMAINDER, p);
        return createNewResult(transferResult, resultValues);
    }

    @Override
    public TransferResult<CFValue, CFStore> visitLeftShift(
            LeftShiftNode n, TransferInput<CFValue, CFStore> p) {
        TransferResult<CFValue, CFStore> transferResult = super.visitLeftShift(n, p);
        List<Number> resultValues =
                calculateNumericalBinaryOp(
                        n.getLeftOperand(), n.getRightOperand(), NumericalBinaryOps.SHIFT_LEFT, p);
        return createNewResult(transferResult, resultValues);
    }

    @Override
    public TransferResult<CFValue, CFStore> visitSignedRightShift(
            SignedRightShiftNode n, TransferInput<CFValue, CFStore> p) {
        TransferResult<CFValue, CFStore> transferResult = super.visitSignedRightShift(n, p);
        List<Number> resultValues =
                calculateNumericalBinaryOp(
                        n.getLeftOperand(),
                        n.getRightOperand(),
                        NumericalBinaryOps.SIGNED_SHIFT_RIGHT,
                        p);
        return createNewResult(transferResult, resultValues);
    }

    @Override
    public TransferResult<CFValue, CFStore> visitUnsignedRightShift(
            UnsignedRightShiftNode n, TransferInput<CFValue, CFStore> p) {
        TransferResult<CFValue, CFStore> transferResult = super.visitUnsignedRightShift(n, p);
        List<Number> resultValues =
                calculateNumericalBinaryOp(
                        n.getLeftOperand(),
                        n.getRightOperand(),
                        NumericalBinaryOps.UNSIGNED_SHIFT_RIGHT,
                        p);
        return createNewResult(transferResult, resultValues);
    }

    @Override
    public TransferResult<CFValue, CFStore> visitBitwiseAnd(
            BitwiseAndNode n, TransferInput<CFValue, CFStore> p) {
        TransferResult<CFValue, CFStore> transferResult = super.visitBitwiseAnd(n, p);
        List<Number> resultValues =
                calculateNumericalBinaryOp(
                        n.getLeftOperand(), n.getRightOperand(), NumericalBinaryOps.BITWISE_AND, p);
        return createNewResult(transferResult, resultValues);
    }

    @Override
    public TransferResult<CFValue, CFStore> visitBitwiseOr(
            BitwiseOrNode n, TransferInput<CFValue, CFStore> p) {
        TransferResult<CFValue, CFStore> transferResult = super.visitBitwiseOr(n, p);
        List<Number> resultValues =
                calculateNumericalBinaryOp(
                        n.getLeftOperand(), n.getRightOperand(), NumericalBinaryOps.BITWISE_OR, p);
        return createNewResult(transferResult, resultValues);
    }

    @Override
    public TransferResult<CFValue, CFStore> visitBitwiseXor(
            BitwiseXorNode n, TransferInput<CFValue, CFStore> p) {
        TransferResult<CFValue, CFStore> transferResult = super.visitBitwiseXor(n, p);
        List<Number> resultValues =
                calculateNumericalBinaryOp(
                        n.getLeftOperand(), n.getRightOperand(), NumericalBinaryOps.BITWISE_XOR, p);
        return createNewResult(transferResult, resultValues);
    }

    enum NumericalUnaryOps {
        PLUS,
        MINUS,
        BITWISE_COMPLEMENT;
    }

<<<<<<< HEAD
    private List<Number> calculateNumericalUnaryOp(
            Node operand, NumericalUnaryOps op, TransferInput<CFValue, CFStore> p) {
        List<? extends Number> lefts = getNumericalValues(operand, p);
=======
    private List<Number> calcutateNumericalUnaryOp(
            Node operand, NumbericalUnaryOps op, TransferInput<CFValue, CFStore> p) {
>>>>>>> fa62968d
        List<Number> resultValues = new ArrayList<>();
        if (!isIntRange(operand, p)) {
            List<? extends Number> lefts = getNumericalValues(operand, p);
            for (Number left : lefts) {
                NumberMath<?> nmLeft = NumberMath.getNumberMath(left);
                switch (op) {
                    case PLUS:
                        resultValues.add(nmLeft.unaryPlus());
                        break;
                    case MINUS:
                        resultValues.add(nmLeft.unaryMinus());
                        break;
                    case BITWISE_COMPLEMENT:
                        resultValues.add(nmLeft.bitwiseComplement());
                        break;
                    default:
                        throw new UnsupportedOperationException();
                }
            }
        }
        return resultValues;
    }

    @Override
    public TransferResult<CFValue, CFStore> visitNumericalMinus(
            NumericalMinusNode n, TransferInput<CFValue, CFStore> p) {
        TransferResult<CFValue, CFStore> transferResult = super.visitNumericalMinus(n, p);
        List<Number> resultValues =
                calculateNumericalUnaryOp(n.getOperand(), NumericalUnaryOps.MINUS, p);
        return createNewResult(transferResult, resultValues);
    }

    @Override
    public TransferResult<CFValue, CFStore> visitNumericalPlus(
            NumericalPlusNode n, TransferInput<CFValue, CFStore> p) {
        TransferResult<CFValue, CFStore> transferResult = super.visitNumericalPlus(n, p);
        List<Number> resultValues =
                calculateNumericalUnaryOp(n.getOperand(), NumericalUnaryOps.PLUS, p);
        return createNewResult(transferResult, resultValues);
    }

    @Override
    public TransferResult<CFValue, CFStore> visitBitwiseComplement(
            BitwiseComplementNode n, TransferInput<CFValue, CFStore> p) {
        TransferResult<CFValue, CFStore> transferResult = super.visitBitwiseComplement(n, p);
        List<Number> resultValues =
                calculateNumericalUnaryOp(n.getOperand(), NumericalUnaryOps.BITWISE_COMPLEMENT, p);
        return createNewResult(transferResult, resultValues);
    }

    enum ComparisonOperators {
        EQUAL,
        NOT_EQUAL,
        GREATER_THAN,
        GREATER_THAN_EQ,
        LESS_THAN,
        LESS_THAN_EQ;
    }

    private List<Boolean> calculateBinaryComparison(
            Node leftNode,
            Node rightNode,
            ComparisonOperators op,
            TransferInput<CFValue, CFStore> p) {
        List<Boolean> resultValues = new ArrayList<>();
        if (!isIntRange(leftNode, p) && !isIntRange(rightNode, p)) {
            List<? extends Number> lefts = getNumericalValues(leftNode, p);
            List<? extends Number> rights = getNumericalValues(rightNode, p);
            for (Number left : lefts) {
                NumberMath<?> nmLeft = NumberMath.getNumberMath(left);
                for (Number right : rights) {
                    switch (op) {
                        case EQUAL:
                            resultValues.add(nmLeft.equalTo(right));
                            break;
                        case GREATER_THAN:
                            resultValues.add(nmLeft.greaterThan(right));
                            break;
                        case GREATER_THAN_EQ:
                            resultValues.add(nmLeft.greaterThanEq(right));
                            break;
                        case LESS_THAN:
                            resultValues.add(nmLeft.lessThan(right));
                            break;
                        case LESS_THAN_EQ:
                            resultValues.add(nmLeft.lessThanEq(right));
                            break;
                        case NOT_EQUAL:
                            resultValues.add(nmLeft.notEqualTo(right));
                            break;
                        default:
                            throw new UnsupportedOperationException();
                    }
                }
            }
        }
        return resultValues;
    }

    @Override
    public TransferResult<CFValue, CFStore> visitLessThan(
            LessThanNode n, TransferInput<CFValue, CFStore> p) {
        TransferResult<CFValue, CFStore> transferResult = super.visitLessThan(n, p);
        List<Boolean> resultValues =
                calculateBinaryComparison(
                        n.getLeftOperand(), n.getRightOperand(), ComparisonOperators.LESS_THAN, p);
        return createNewResultBoolean(transferResult, resultValues);
    }

    @Override
    public TransferResult<CFValue, CFStore> visitLessThanOrEqual(
            LessThanOrEqualNode n, TransferInput<CFValue, CFStore> p) {
        TransferResult<CFValue, CFStore> transferResult = super.visitLessThanOrEqual(n, p);
        List<Boolean> resultValues =
                calculateBinaryComparison(
                        n.getLeftOperand(),
                        n.getRightOperand(),
                        ComparisonOperators.LESS_THAN_EQ,
                        p);
        return createNewResultBoolean(transferResult, resultValues);
    }

    @Override
    public TransferResult<CFValue, CFStore> visitGreaterThan(
            GreaterThanNode n, TransferInput<CFValue, CFStore> p) {
        TransferResult<CFValue, CFStore> transferResult = super.visitGreaterThan(n, p);
        List<Boolean> resultValues =
                calculateBinaryComparison(
                        n.getLeftOperand(),
                        n.getRightOperand(),
                        ComparisonOperators.GREATER_THAN,
                        p);
        return createNewResultBoolean(transferResult, resultValues);
    }

    @Override
    public TransferResult<CFValue, CFStore> visitGreaterThanOrEqual(
            GreaterThanOrEqualNode n, TransferInput<CFValue, CFStore> p) {
        TransferResult<CFValue, CFStore> transferResult = super.visitGreaterThanOrEqual(n, p);
        List<Boolean> resultValues =
                calculateBinaryComparison(
                        n.getLeftOperand(),
                        n.getRightOperand(),
                        ComparisonOperators.GREATER_THAN_EQ,
                        p);
        return createNewResultBoolean(transferResult, resultValues);
    }

    @Override
    public TransferResult<CFValue, CFStore> visitEqualTo(
            EqualToNode n, TransferInput<CFValue, CFStore> p) {
        TransferResult<CFValue, CFStore> transferResult = super.visitEqualTo(n, p);
        if (TypesUtils.isPrimitive(n.getLeftOperand().getType())
                || TypesUtils.isPrimitive(n.getRightOperand().getType())) {
            // At least one must be a primitive otherwise reference equality is used.
            List<Boolean> resultValues =
                    calculateBinaryComparison(
                            n.getLeftOperand(), n.getRightOperand(), ComparisonOperators.EQUAL, p);
            return createNewResultBoolean(transferResult, resultValues);
        }
        return super.visitEqualTo(n, p);
    }

    @Override
    public TransferResult<CFValue, CFStore> visitNotEqual(
            NotEqualNode n, TransferInput<CFValue, CFStore> p) {
        TransferResult<CFValue, CFStore> transferResult = super.visitNotEqual(n, p);
        if (TypesUtils.isPrimitive(n.getLeftOperand().getType())
                || TypesUtils.isPrimitive(n.getRightOperand().getType())) {
            // At least one must be a primitive otherwise reference equality is
            // used.
            List<Boolean> resultValues =
                    calculateBinaryComparison(
                            n.getLeftOperand(),
                            n.getRightOperand(),
                            ComparisonOperators.NOT_EQUAL,
                            p);
            return createNewResultBoolean(transferResult, resultValues);
        }
        return super.visitNotEqual(n, p);
    }

    enum ConditionalOperators {
        NOT,
        OR,
        AND;
    }

    private List<Boolean> calculateCondtionalOperator(
            Node leftNode,
            Node rightNode,
            ConditionalOperators op,
            TransferInput<CFValue, CFStore> p) {
        List<Boolean> lefts = getBooleanValues(leftNode, p);
        List<Boolean> resultValues = new ArrayList<>();
        List<Boolean> rights = new ArrayList<Boolean>();
        if (rightNode != null) {
            rights = getBooleanValues(rightNode, p);
        }
        switch (op) {
            case NOT:
                for (Boolean left : lefts) {
                    resultValues.add(!left);
                }
                return resultValues;
            case OR:
                if (lefts.isEmpty() && rights.size() == 1) {
                    if (rights.get(0)) {
                        // unknown || true == true
                        return rights;
                    }
                }

                if (rights.isEmpty() && lefts.size() == 1) {
                    if (lefts.get(0)) {
                        // true || unknown == true
                        return lefts;
                    }
                }

                for (Boolean left : lefts) {
                    for (Boolean right : rights) {
                        resultValues.add(left || right);
                    }
                }
                return resultValues;
            case AND:
                if (lefts.isEmpty() && rights.size() == 1) {
                    if (!rights.get(0)) {
                        // unknown && false == false
                        return rights;
                    }
                }

                if (rights.isEmpty() && lefts.size() == 1) {
                    if (!lefts.get(0)) {
                        // false && unknown == false
                        return lefts;
                    }
                }

                for (Boolean left : lefts) {
                    for (Boolean right : rights) {
                        resultValues.add(left && right);
                    }
                }
                return resultValues;
        }

        return resultValues;
    }

    @Override
    public TransferResult<CFValue, CFStore> visitConditionalNot(
            ConditionalNotNode n, TransferInput<CFValue, CFStore> p) {
        TransferResult<CFValue, CFStore> transferResult = super.visitConditionalNot(n, p);
        List<Boolean> resultValues =
                calculateCondtionalOperator(n.getOperand(), null, ConditionalOperators.NOT, p);
        return createNewResultBoolean(transferResult, resultValues);
    }

    @Override
    public TransferResult<CFValue, CFStore> visitConditionalAnd(
            ConditionalAndNode n, TransferInput<CFValue, CFStore> p) {
        TransferResult<CFValue, CFStore> transferResult = super.visitConditionalAnd(n, p);
        List<Boolean> resultValues =
                calculateCondtionalOperator(
                        n.getLeftOperand(), n.getRightOperand(), ConditionalOperators.AND, p);
        return createNewResultBoolean(transferResult, resultValues);
    }

    @Override
    public TransferResult<CFValue, CFStore> visitConditionalOr(
            ConditionalOrNode n, TransferInput<CFValue, CFStore> p) {
        TransferResult<CFValue, CFStore> transferResult = super.visitConditionalOr(n, p);
        List<Boolean> resultValues =
                calculateCondtionalOperator(
                        n.getLeftOperand(), n.getRightOperand(), ConditionalOperators.OR, p);
        return createNewResultBoolean(transferResult, resultValues);
    }
}<|MERGE_RESOLUTION|>--- conflicted
+++ resolved
@@ -441,14 +441,8 @@
         BITWISE_COMPLEMENT;
     }
 
-<<<<<<< HEAD
     private List<Number> calculateNumericalUnaryOp(
             Node operand, NumericalUnaryOps op, TransferInput<CFValue, CFStore> p) {
-        List<? extends Number> lefts = getNumericalValues(operand, p);
-=======
-    private List<Number> calcutateNumericalUnaryOp(
-            Node operand, NumbericalUnaryOps op, TransferInput<CFValue, CFStore> p) {
->>>>>>> fa62968d
         List<Number> resultValues = new ArrayList<>();
         if (!isIntRange(operand, p)) {
             List<? extends Number> lefts = getNumericalValues(operand, p);
