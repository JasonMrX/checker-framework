package org.checkerframework.common.value;

import java.util.ArrayList;
import java.util.Arrays;
import java.util.List;
import javax.lang.model.element.AnnotationMirror;
import javax.lang.model.type.TypeKind;
import javax.lang.model.type.TypeMirror;
import org.checkerframework.common.value.qual.BoolVal;
import org.checkerframework.common.value.qual.BottomVal;
import org.checkerframework.common.value.qual.DoubleVal;
import org.checkerframework.common.value.qual.IntRange;
import org.checkerframework.common.value.qual.IntVal;
import org.checkerframework.common.value.qual.StringVal;
import org.checkerframework.common.value.qual.UnknownVal;
import org.checkerframework.common.value.util.NumberMath;
import org.checkerframework.common.value.util.NumberUtils;
import org.checkerframework.common.value.util.Range;
import org.checkerframework.dataflow.analysis.RegularTransferResult;
import org.checkerframework.dataflow.analysis.TransferInput;
import org.checkerframework.dataflow.analysis.TransferResult;
import org.checkerframework.dataflow.cfg.node.BitwiseAndNode;
import org.checkerframework.dataflow.cfg.node.BitwiseComplementNode;
import org.checkerframework.dataflow.cfg.node.BitwiseOrNode;
import org.checkerframework.dataflow.cfg.node.BitwiseXorNode;
import org.checkerframework.dataflow.cfg.node.ConditionalAndNode;
import org.checkerframework.dataflow.cfg.node.ConditionalNotNode;
import org.checkerframework.dataflow.cfg.node.ConditionalOrNode;
import org.checkerframework.dataflow.cfg.node.EqualToNode;
import org.checkerframework.dataflow.cfg.node.FloatingDivisionNode;
import org.checkerframework.dataflow.cfg.node.FloatingRemainderNode;
import org.checkerframework.dataflow.cfg.node.GreaterThanNode;
import org.checkerframework.dataflow.cfg.node.GreaterThanOrEqualNode;
import org.checkerframework.dataflow.cfg.node.IntegerDivisionNode;
import org.checkerframework.dataflow.cfg.node.IntegerRemainderNode;
import org.checkerframework.dataflow.cfg.node.LeftShiftNode;
import org.checkerframework.dataflow.cfg.node.LessThanNode;
import org.checkerframework.dataflow.cfg.node.LessThanOrEqualNode;
import org.checkerframework.dataflow.cfg.node.Node;
import org.checkerframework.dataflow.cfg.node.NotEqualNode;
import org.checkerframework.dataflow.cfg.node.NumericalAdditionNode;
import org.checkerframework.dataflow.cfg.node.NumericalMinusNode;
import org.checkerframework.dataflow.cfg.node.NumericalMultiplicationNode;
import org.checkerframework.dataflow.cfg.node.NumericalPlusNode;
import org.checkerframework.dataflow.cfg.node.NumericalSubtractionNode;
import org.checkerframework.dataflow.cfg.node.SignedRightShiftNode;
import org.checkerframework.dataflow.cfg.node.StringConcatenateAssignmentNode;
import org.checkerframework.dataflow.cfg.node.StringConcatenateNode;
import org.checkerframework.dataflow.cfg.node.StringConversionNode;
import org.checkerframework.dataflow.cfg.node.UnsignedRightShiftNode;
import org.checkerframework.framework.flow.CFAbstractAnalysis;
import org.checkerframework.framework.flow.CFStore;
import org.checkerframework.framework.flow.CFTransfer;
import org.checkerframework.framework.flow.CFValue;
import org.checkerframework.framework.type.AnnotatedTypeFactory;
import org.checkerframework.javacutil.AnnotationUtils;
import org.checkerframework.javacutil.TypesUtils;

public class ValueTransfer extends CFTransfer {
    AnnotatedTypeFactory atypefactory;

    public ValueTransfer(CFAbstractAnalysis<CFValue, CFStore, CFTransfer> analysis) {
        super(analysis);
        atypefactory = analysis.getTypeFactory();
    }

    /** Get possible string values from annotation. */
    private List<String> getStringValues(Node subNode, TransferInput<CFValue, CFStore> p) {
        CFValue value = p.getValueOfSubNode(subNode);
        // @StringVal, @BottomVal, @UnknownVal
        AnnotationMirror numberAnno =
                AnnotationUtils.getAnnotationByClass(value.getAnnotations(), StringVal.class);
        if (numberAnno != null) {
            return AnnotationUtils.getElementValueArray(numberAnno, "value", String.class, true);
        }
        numberAnno = AnnotationUtils.getAnnotationByClass(value.getAnnotations(), UnknownVal.class);
        if (numberAnno != null) {
            return null;
        }
        numberAnno = AnnotationUtils.getAnnotationByClass(value.getAnnotations(), BottomVal.class);
        if (numberAnno != null) {
            return new ArrayList<String>();
        }

        // @IntVal, @IntRange, @DoubleVal, @BoolVal (have to be converted to string)
        List<? extends Object> values;
        numberAnno = AnnotationUtils.getAnnotationByClass(value.getAnnotations(), BoolVal.class);
        if (numberAnno != null) {
            values = getBooleanValues(subNode, p);
        } else if (subNode.getType().getKind() == TypeKind.CHAR) {
            values = getCharValues(subNode, p);
        } else if (subNode instanceof StringConversionNode) {
            return getStringValues(((StringConversionNode) subNode).getOperand(), p);
        } else if (isIntRange(subNode, p)) {
            Range range = getIntRange(subNode, p);
            if (range.isWiderThan(ValueAnnotatedTypeFactory.MAX_VALUES)) {
                values = null;
            } else {
                List<Long> longValues = ValueCheckerUtils.getValuesFromRange(range, Long.class);
                values = NumberUtils.castNumbers(subNode.getType(), longValues);
            }
        } else {
            values = getNumericalValues(subNode, p);
        }
        if (values == null) {
            return null;
        }
        List<String> stringValues = new ArrayList<String>();
        for (Object o : values) {
            stringValues.add(o.toString());
        }
        return stringValues;
    }

    /** Get possible boolean values from @BoolVal. */
    private List<Boolean> getBooleanValues(Node subNode, TransferInput<CFValue, CFStore> p) {
        CFValue value = p.getValueOfSubNode(subNode);
        AnnotationMirror intAnno =
                AnnotationUtils.getAnnotationByClass(value.getAnnotations(), BoolVal.class);
        return ValueAnnotatedTypeFactory.getBooleanValues(intAnno);
    }

    /** Get possible char values from annotation @IntRange or @IntVal. */
    private List<Character> getCharValues(Node subNode, TransferInput<CFValue, CFStore> p) {
        CFValue value = p.getValueOfSubNode(subNode);
        AnnotationMirror intAnno;

        intAnno = AnnotationUtils.getAnnotationByClass(value.getAnnotations(), IntVal.class);
        if (intAnno != null) {
            return ValueAnnotatedTypeFactory.getCharValues(intAnno);
        }

        intAnno = AnnotationUtils.getAnnotationByClass(value.getAnnotations(), IntRange.class);
        if (intAnno != null) {
            Range range = ValueAnnotatedTypeFactory.getIntRange(intAnno);
            if (range.isWiderThan(ValueAnnotatedTypeFactory.MAX_VALUES)) {
                return null;
            } else {
                return ValueCheckerUtils.getValuesFromRange(range, Character.class);
            }
        }

        return new ArrayList<Character>();
    }

    /** Get possible numerical values from annotation and cast them to the underlying type. */
    private List<? extends Number> getNumericalValues(
            Node subNode, TransferInput<CFValue, CFStore> p) {
        CFValue value = p.getValueOfSubNode(subNode);
        AnnotationMirror numberAnno;

        numberAnno = AnnotationUtils.getAnnotationByClass(value.getAnnotations(), IntVal.class);
        if (numberAnno != null) {
            List<Long> values =
                    AnnotationUtils.getElementValueArray(numberAnno, "value", Long.class, true);
            return NumberUtils.castNumbers(subNode.getType(), values);
        }

        numberAnno = AnnotationUtils.getAnnotationByClass(value.getAnnotations(), DoubleVal.class);
        if (numberAnno != null) {
            List<Double> values =
                    AnnotationUtils.getElementValueArray(numberAnno, "value", Double.class, true);
            return NumberUtils.castNumbers(subNode.getType(), values);
        }

        numberAnno = AnnotationUtils.getAnnotationByClass(value.getAnnotations(), BottomVal.class);
        if (numberAnno != null) {
            return new ArrayList<Number>();
        }

        return null;
    }

    /** Get possible integer range from annotation. */
    private Range getIntRange(Node subNode, TransferInput<CFValue, CFStore> p) {
        CFValue value = p.getValueOfSubNode(subNode);
        AnnotationMirror anno;

        anno = AnnotationUtils.getAnnotationByClass(value.getAnnotations(), IntRange.class);
        if (anno != null) {
            Range range = ValueAnnotatedTypeFactory.getIntRange(anno);
            return NumberUtils.castRange(subNode.getType(), range);
        }

        anno = AnnotationUtils.getAnnotationByClass(value.getAnnotations(), IntVal.class);
        if (anno != null) {
            List<Long> values =
                    AnnotationUtils.getElementValueArray(anno, "value", Long.class, true);
            Range range = ValueCheckerUtils.getRangeFromValues(values);
            return NumberUtils.castRange(subNode.getType(), range);
        }

        anno = AnnotationUtils.getAnnotationByClass(value.getAnnotations(), DoubleVal.class);
        if (anno != null) {
            List<Double> values =
                    AnnotationUtils.getElementValueArray(anno, "value", Double.class, true);
            Range range = ValueCheckerUtils.getRangeFromValues(values);
            return NumberUtils.castRange(subNode.getType(), range);
        }

        anno = AnnotationUtils.getAnnotationByClass(value.getAnnotations(), BottomVal.class);
        if (anno != null) {
            return Range.NOTHING;
        }

        return Range.EVERYTHING;
    }

    /** a helper function to determine if this node is annotated with @IntRange */
    private boolean isIntRange(Node subNode, TransferInput<CFValue, CFStore> p) {
        CFValue value = p.getValueOfSubNode(subNode);
        return AnnotationUtils.getAnnotationByClass(value.getAnnotations(), IntRange.class) != null;
    }

    /** a wrapper for {@link ValueAnnotatedTypeFactory#createStringAnnotation} */
    private AnnotationMirror createStringValAnnotationMirror(List<String> values) {
        return ((ValueAnnotatedTypeFactory) atypefactory).createStringAnnotation(values);
    }

    /** a wrapper for {@link ValueAnnotatedTypeFactory#createNumberAnnotationMirror} */
    private AnnotationMirror createNumberAnnotationMirror(List<Number> values) {
        return ((ValueAnnotatedTypeFactory) atypefactory).createNumberAnnotationMirror(values);
    }

    /** a wrapper for {@link ValueAnnotatedTypeFactory#createIntRangeAnnotation} */
    private AnnotationMirror createRangeAnnotationMirror(Range range) {
        return ((ValueAnnotatedTypeFactory) atypefactory).createIntRangeAnnotation(range);
    }

    /** a wrapper for {@link ValueAnnotatedTypeFactory#createBooleanAnnotation} */
    private AnnotationMirror createBooleanAnnotationMirror(List<Boolean> values) {
        return ((ValueAnnotatedTypeFactory) atypefactory).createBooleanAnnotation(values);
    }

    /**
     * Create a new transfer result based on the original result and the new annotation.
     *
     * @param result the original result
     * @param resultAnno the new annotation
     * @return the new transfer result
     */
    private TransferResult<CFValue, CFStore> createNewResult(
            TransferResult<CFValue, CFStore> result, AnnotationMirror resultAnno) {
        CFValue newResultValue =
                analysis.createSingleAnnotationValue(
                        resultAnno, result.getResultValue().getUnderlyingType());
        return new RegularTransferResult<>(newResultValue, result.getRegularStore());
    }

    /** Create a boolean transfer result. */
    private TransferResult<CFValue, CFStore> createNewResultBoolean(
            TransferResult<CFValue, CFStore> result, List<Boolean> resultValues) {
<<<<<<< HEAD
        AnnotationMirror stringVal = createBooleanAnnotationMirror(resultValues);
        return createNewResult(result, stringVal);
=======
        AnnotationMirror boolVal = createBooleanAnnotationMirror(resultValues);
        CFValue newResultValue =
                analysis.createSingleAnnotationValue(
                        boolVal, result.getResultValue().getUnderlyingType());
        return new RegularTransferResult<>(newResultValue, result.getRegularStore());
>>>>>>> 8fb5cb9e
    }

    @Override
    public TransferResult<CFValue, CFStore> visitStringConcatenateAssignment(
            StringConcatenateAssignmentNode n, TransferInput<CFValue, CFStore> p) {
        TransferResult<CFValue, CFStore> result = super.visitStringConcatenateAssignment(n, p);
        return stringConcatenation(n.getLeftOperand(), n.getRightOperand(), p, result);
    }

    @Override
    public TransferResult<CFValue, CFStore> visitStringConcatenate(
            StringConcatenateNode n, TransferInput<CFValue, CFStore> p) {
        TransferResult<CFValue, CFStore> result = super.visitStringConcatenate(n, p);
        return stringConcatenation(n.getLeftOperand(), n.getRightOperand(), p, result);
    }

    public TransferResult<CFValue, CFStore> stringConcatenation(
            Node leftOperand,
            Node rightOperand,
            TransferInput<CFValue, CFStore> p,
            TransferResult<CFValue, CFStore> result) {
        List<String> lefts = getStringValues(leftOperand, p);
        List<String> rights = getStringValues(rightOperand, p);
        List<String> concat;
        if (lefts == null || rights == null) {
            concat = null;
        } else {
            concat = new ArrayList<>();
            for (String left : lefts) {
                for (String right : rights) {
                    concat.add(left + right);
                }
            }
        }
        AnnotationMirror stringVal = createStringValAnnotationMirror(concat);
        TypeMirror underlyingType = result.getResultValue().getUnderlyingType();
        CFValue newResultValue = analysis.createSingleAnnotationValue(stringVal, underlyingType);
        return new RegularTransferResult<>(newResultValue, result.getRegularStore());
    }

    /** binary operations that are analyzed by the value checker */
    enum NumericalBinaryOps {
        ADDITION,
        SUBTRACTION,
        DIVISION,
        REMAINDER,
        MULTIPLICATION,
        SHIFT_LEFT,
        SIGNED_SHIFT_RIGHT,
        UNSIGNED_SHIFT_RIGHT,
        BITWISE_AND,
        BITWISE_OR,
        BITWISE_XOR;
    }

    /**
     * Get the refined annotation after a numerical binary operation.
     *
     * @param leftNode the node that represents the left operand
     * @param rightNode the node that represents the right operand
     * @param op the operator type
     * @param p the transfer input
     * @return the result annotation mirror
     */
    private AnnotationMirror calculateNumericalBinaryOp(
            Node leftNode,
            Node rightNode,
            NumericalBinaryOps op,
            TransferInput<CFValue, CFStore> p) {
        if (!isIntRange(leftNode, p) && !isIntRange(rightNode, p)) {
            List<Number> resultValues = calculateValuesBinaryOp(leftNode, rightNode, op, p);
            return createNumberAnnotationMirror(resultValues);
        } else {
            Range resultRange = calculateRangeBinaryOp(leftNode, rightNode, op, p);
            return createRangeAnnotationMirror(resultRange);
        }
    }

    /** Calculate the result range after a binary operation between two numerical type nodes */
    private Range calculateRangeBinaryOp(
            Node leftNode,
            Node rightNode,
            NumericalBinaryOps op,
            TransferInput<CFValue, CFStore> p) {
        if (TypesUtils.isIntegral(leftNode.getType())
                && TypesUtils.isIntegral(rightNode.getType())) {
            Range leftRange = getIntRange(leftNode, p);
            Range rightRange = getIntRange(rightNode, p);
            Range resultRange;
            switch (op) {
                case ADDITION:
                    resultRange = leftRange.plus(rightRange);
                    break;
                case SUBTRACTION:
                    resultRange = leftRange.minus(rightRange);
                    break;
                case MULTIPLICATION:
                    resultRange = leftRange.times(rightRange);
                    break;
                case DIVISION:
                    resultRange = leftRange.divide(rightRange);
                    break;
                case REMAINDER:
                    resultRange = leftRange.remainder(rightRange);
                    break;
                case SHIFT_LEFT:
                    resultRange = leftRange.shiftLeft(rightRange);
                    break;
                case SIGNED_SHIFT_RIGHT:
                    resultRange = leftRange.signedShiftRight(rightRange);
                    break;
                case UNSIGNED_SHIFT_RIGHT:
                    resultRange = leftRange.unsignedShiftRight(rightRange);
                    break;
                case BITWISE_AND:
                    resultRange = leftRange.bitwiseAnd(rightRange);
                    break;
                case BITWISE_OR:
                    resultRange = leftRange.bitwiseOr(rightRange);
                    break;
                case BITWISE_XOR:
                    resultRange = leftRange.bitwiseXor(rightRange);
                    break;
                default:
                    throw new UnsupportedOperationException();
            }
            // Any integral type with less than 32 bits would be promoted to 32-bit int type during operations.
            return leftNode.getType().getKind() == TypeKind.LONG
                            || rightNode.getType().getKind() == TypeKind.LONG
                    ? resultRange
                    : resultRange.intRange();
        } else {
            return Range.EVERYTHING;
        }
    }

    /** Calculate the possible values after a binary operation between two numerical type nodes */
    private List<Number> calculateValuesBinaryOp(
            Node leftNode,
            Node rightNode,
            NumericalBinaryOps op,
            TransferInput<CFValue, CFStore> p) {
        List<? extends Number> lefts = getNumericalValues(leftNode, p);
        List<? extends Number> rights = getNumericalValues(rightNode, p);
        if (lefts == null || rights == null) {
            return null;
        }
        List<Number> resultValues = new ArrayList<>();
        for (Number left : lefts) {
            NumberMath<?> nmLeft = NumberMath.getNumberMath(left);
            for (Number right : rights) {
                switch (op) {
                    case ADDITION:
                        resultValues.add(nmLeft.plus(right));
                        break;
                    case DIVISION:
                        resultValues.add(nmLeft.divide(right));
                        break;
                    case MULTIPLICATION:
                        resultValues.add(nmLeft.times(right));
                        break;
                    case REMAINDER:
                        resultValues.add(nmLeft.remainder(right));
                        break;
                    case SUBTRACTION:
                        resultValues.add(nmLeft.minus(right));
                        break;
                    case SHIFT_LEFT:
                        resultValues.add(nmLeft.shiftLeft(right));
                        break;
                    case SIGNED_SHIFT_RIGHT:
                        resultValues.add(nmLeft.signedShiftRight(right));
                        break;
                    case UNSIGNED_SHIFT_RIGHT:
                        resultValues.add(nmLeft.unsignedShiftRight(right));
                        break;
                    case BITWISE_AND:
                        resultValues.add(nmLeft.bitwiseAnd(right));
                        break;
                    case BITWISE_OR:
                        resultValues.add(nmLeft.bitwiseOr(right));
                        break;
                    case BITWISE_XOR:
                        resultValues.add(nmLeft.bitwiseXor(right));
                        break;
                    default:
                        throw new UnsupportedOperationException();
                }
            }
        }
        return resultValues;
    }

    @Override
    public TransferResult<CFValue, CFStore> visitNumericalAddition(
            NumericalAdditionNode n, TransferInput<CFValue, CFStore> p) {
        TransferResult<CFValue, CFStore> transferResult = super.visitNumericalAddition(n, p);
        AnnotationMirror resultAnno =
                calculateNumericalBinaryOp(
                        n.getLeftOperand(), n.getRightOperand(), NumericalBinaryOps.ADDITION, p);
        return createNewResult(transferResult, resultAnno);
    }

    @Override
    public TransferResult<CFValue, CFStore> visitNumericalSubtraction(
            NumericalSubtractionNode n, TransferInput<CFValue, CFStore> p) {
        TransferResult<CFValue, CFStore> transferResult = super.visitNumericalSubtraction(n, p);
        AnnotationMirror resultAnno =
                calculateNumericalBinaryOp(
                        n.getLeftOperand(), n.getRightOperand(), NumericalBinaryOps.SUBTRACTION, p);
        return createNewResult(transferResult, resultAnno);
    }

    @Override
    public TransferResult<CFValue, CFStore> visitNumericalMultiplication(
            NumericalMultiplicationNode n, TransferInput<CFValue, CFStore> p) {
        TransferResult<CFValue, CFStore> transferResult = super.visitNumericalMultiplication(n, p);
        AnnotationMirror resultAnno =
                calculateNumericalBinaryOp(
                        n.getLeftOperand(),
                        n.getRightOperand(),
                        NumericalBinaryOps.MULTIPLICATION,
                        p);
        return createNewResult(transferResult, resultAnno);
    }

    @Override
    public TransferResult<CFValue, CFStore> visitIntegerDivision(
            IntegerDivisionNode n, TransferInput<CFValue, CFStore> p) {
        TransferResult<CFValue, CFStore> transferResult = super.visitIntegerDivision(n, p);
        AnnotationMirror resultAnno =
                calculateNumericalBinaryOp(
                        n.getLeftOperand(), n.getRightOperand(), NumericalBinaryOps.DIVISION, p);
        return createNewResult(transferResult, resultAnno);
    }

    @Override
    public TransferResult<CFValue, CFStore> visitFloatingDivision(
            FloatingDivisionNode n, TransferInput<CFValue, CFStore> p) {
        TransferResult<CFValue, CFStore> transferResult = super.visitFloatingDivision(n, p);
        AnnotationMirror resultAnno =
                calculateNumericalBinaryOp(
                        n.getLeftOperand(), n.getRightOperand(), NumericalBinaryOps.DIVISION, p);
        return createNewResult(transferResult, resultAnno);
    }

    @Override
    public TransferResult<CFValue, CFStore> visitIntegerRemainder(
            IntegerRemainderNode n, TransferInput<CFValue, CFStore> p) {
        TransferResult<CFValue, CFStore> transferResult = super.visitIntegerRemainder(n, p);
        AnnotationMirror resultAnno =
                calculateNumericalBinaryOp(
                        n.getLeftOperand(), n.getRightOperand(), NumericalBinaryOps.REMAINDER, p);
        return createNewResult(transferResult, resultAnno);
    }

    @Override
    public TransferResult<CFValue, CFStore> visitFloatingRemainder(
            FloatingRemainderNode n, TransferInput<CFValue, CFStore> p) {
        TransferResult<CFValue, CFStore> transferResult = super.visitFloatingRemainder(n, p);
        AnnotationMirror resultAnno =
                calculateNumericalBinaryOp(
                        n.getLeftOperand(), n.getRightOperand(), NumericalBinaryOps.REMAINDER, p);
        return createNewResult(transferResult, resultAnno);
    }

    @Override
    public TransferResult<CFValue, CFStore> visitLeftShift(
            LeftShiftNode n, TransferInput<CFValue, CFStore> p) {
        TransferResult<CFValue, CFStore> transferResult = super.visitLeftShift(n, p);
        AnnotationMirror resultAnno =
                calculateNumericalBinaryOp(
                        n.getLeftOperand(), n.getRightOperand(), NumericalBinaryOps.SHIFT_LEFT, p);
        return createNewResult(transferResult, resultAnno);
    }

    @Override
    public TransferResult<CFValue, CFStore> visitSignedRightShift(
            SignedRightShiftNode n, TransferInput<CFValue, CFStore> p) {
        TransferResult<CFValue, CFStore> transferResult = super.visitSignedRightShift(n, p);
        AnnotationMirror resultAnno =
                calculateNumericalBinaryOp(
                        n.getLeftOperand(),
                        n.getRightOperand(),
                        NumericalBinaryOps.SIGNED_SHIFT_RIGHT,
                        p);
        return createNewResult(transferResult, resultAnno);
    }

    @Override
    public TransferResult<CFValue, CFStore> visitUnsignedRightShift(
            UnsignedRightShiftNode n, TransferInput<CFValue, CFStore> p) {
        TransferResult<CFValue, CFStore> transferResult = super.visitUnsignedRightShift(n, p);
        AnnotationMirror resultAnno =
                calculateNumericalBinaryOp(
                        n.getLeftOperand(),
                        n.getRightOperand(),
                        NumericalBinaryOps.UNSIGNED_SHIFT_RIGHT,
                        p);
        return createNewResult(transferResult, resultAnno);
    }

    @Override
    public TransferResult<CFValue, CFStore> visitBitwiseAnd(
            BitwiseAndNode n, TransferInput<CFValue, CFStore> p) {
        TransferResult<CFValue, CFStore> transferResult = super.visitBitwiseAnd(n, p);
        AnnotationMirror resultAnno =
                calculateNumericalBinaryOp(
                        n.getLeftOperand(), n.getRightOperand(), NumericalBinaryOps.BITWISE_AND, p);
        return createNewResult(transferResult, resultAnno);
    }

    @Override
    public TransferResult<CFValue, CFStore> visitBitwiseOr(
            BitwiseOrNode n, TransferInput<CFValue, CFStore> p) {
        TransferResult<CFValue, CFStore> transferResult = super.visitBitwiseOr(n, p);
        AnnotationMirror resultAnno =
                calculateNumericalBinaryOp(
                        n.getLeftOperand(), n.getRightOperand(), NumericalBinaryOps.BITWISE_OR, p);
        return createNewResult(transferResult, resultAnno);
    }

    @Override
    public TransferResult<CFValue, CFStore> visitBitwiseXor(
            BitwiseXorNode n, TransferInput<CFValue, CFStore> p) {
        TransferResult<CFValue, CFStore> transferResult = super.visitBitwiseXor(n, p);
        AnnotationMirror resultAnno =
                calculateNumericalBinaryOp(
                        n.getLeftOperand(), n.getRightOperand(), NumericalBinaryOps.BITWISE_XOR, p);
        return createNewResult(transferResult, resultAnno);
    }

    /** unary operations that are analyzed by the value checker */
    enum NumericalUnaryOps {
        PLUS,
        MINUS,
        BITWISE_COMPLEMENT;
    }

    /**
     * Get the refined annotation after a numerical unary operation.
     *
     * @param operand the node that represents the operand
     * @param op the operator type
     * @param p the transfer input
     * @return the result annotation mirror
     */
    private AnnotationMirror calculateNumericalUnaryOp(
            Node operand, NumericalUnaryOps op, TransferInput<CFValue, CFStore> p) {
        if (!isIntRange(operand, p)) {
            List<Number> resultValues = calculateValuesUnaryOp(operand, op, p);
            return createNumberAnnotationMirror(resultValues);
        } else {
            Range resultRange = calculateRangeUnaryOp(operand, op, p);
            return createRangeAnnotationMirror(resultRange);
        }
    }

    /** Calculate the result range after a unary operation of a numerical type node */
    private Range calculateRangeUnaryOp(
            Node operand, NumericalUnaryOps op, TransferInput<CFValue, CFStore> p) {
        if (TypesUtils.isIntegral(operand.getType())) {
            Range range = getIntRange(operand, p);
            Range resultRange;
            switch (op) {
                case PLUS:
                    resultRange = range.unaryPlus();
                    break;
                case MINUS:
                    resultRange = range.unaryMinus();
                    break;
                case BITWISE_COMPLEMENT:
                    resultRange = range.bitwiseComplement();
                    break;
                default:
                    throw new UnsupportedOperationException();
            }
            // Any integral type with less than 32 bits would be promoted to 32-bit int type during operations.
            return operand.getType().getKind() == TypeKind.LONG
                    ? resultRange
                    : resultRange.intRange();
        } else {
            return Range.EVERYTHING;
        }
    }

    /** Calculate the possible values after a unary operation of a numerical type node */
    private List<Number> calculateValuesUnaryOp(
            Node operand, NumericalUnaryOps op, TransferInput<CFValue, CFStore> p) {
        List<? extends Number> lefts = getNumericalValues(operand, p);
        if (lefts == null) {
            return null;
        }
        List<Number> resultValues = new ArrayList<>();
        for (Number left : lefts) {
            NumberMath<?> nmLeft = NumberMath.getNumberMath(left);
            switch (op) {
                case PLUS:
                    resultValues.add(nmLeft.unaryPlus());
                    break;
                case MINUS:
                    resultValues.add(nmLeft.unaryMinus());
                    break;
                case BITWISE_COMPLEMENT:
                    resultValues.add(nmLeft.bitwiseComplement());
                    break;
                default:
                    throw new UnsupportedOperationException();
            }
        }
        return resultValues;
    }

    @Override
    public TransferResult<CFValue, CFStore> visitNumericalMinus(
            NumericalMinusNode n, TransferInput<CFValue, CFStore> p) {
        TransferResult<CFValue, CFStore> transferResult = super.visitNumericalMinus(n, p);
        AnnotationMirror resultAnno =
                calculateNumericalUnaryOp(n.getOperand(), NumericalUnaryOps.MINUS, p);
        return createNewResult(transferResult, resultAnno);
    }

    @Override
    public TransferResult<CFValue, CFStore> visitNumericalPlus(
            NumericalPlusNode n, TransferInput<CFValue, CFStore> p) {
        TransferResult<CFValue, CFStore> transferResult = super.visitNumericalPlus(n, p);
        AnnotationMirror resultAnno =
                calculateNumericalUnaryOp(n.getOperand(), NumericalUnaryOps.PLUS, p);
        return createNewResult(transferResult, resultAnno);
    }

    @Override
    public TransferResult<CFValue, CFStore> visitBitwiseComplement(
            BitwiseComplementNode n, TransferInput<CFValue, CFStore> p) {
        TransferResult<CFValue, CFStore> transferResult = super.visitBitwiseComplement(n, p);
        AnnotationMirror resultAnno =
                calculateNumericalUnaryOp(n.getOperand(), NumericalUnaryOps.BITWISE_COMPLEMENT, p);
        return createNewResult(transferResult, resultAnno);
    }

    enum ComparisonOperators {
        EQUAL,
        NOT_EQUAL,
        GREATER_THAN,
        GREATER_THAN_EQ,
        LESS_THAN,
        LESS_THAN_EQ;
    }

    private List<Boolean> calculateBinaryComparison(
            Node leftNode,
            Node rightNode,
            ComparisonOperators op,
            TransferInput<CFValue, CFStore> p) {
        List<Boolean> resultValues = new ArrayList<>();
        if (!isIntRange(leftNode, p) && !isIntRange(rightNode, p)) {
            List<? extends Number> lefts = getNumericalValues(leftNode, p);
            List<? extends Number> rights = getNumericalValues(rightNode, p);
            if (lefts == null || rights == null) {
                return null;
            }
            for (Number left : lefts) {
                NumberMath<?> nmLeft = NumberMath.getNumberMath(left);
                for (Number right : rights) {
                    switch (op) {
                        case EQUAL:
                            resultValues.add(nmLeft.equalTo(right));
                            break;
                        case GREATER_THAN:
                            resultValues.add(nmLeft.greaterThan(right));
                            break;
                        case GREATER_THAN_EQ:
                            resultValues.add(nmLeft.greaterThanEq(right));
                            break;
                        case LESS_THAN:
                            resultValues.add(nmLeft.lessThan(right));
                            break;
                        case LESS_THAN_EQ:
                            resultValues.add(nmLeft.lessThanEq(right));
                            break;
                        case NOT_EQUAL:
                            resultValues.add(nmLeft.notEqualTo(right));
                            break;
                        default:
                            throw new UnsupportedOperationException();
                    }
                }
            }
        }
        return resultValues;
    }

    @Override
    public TransferResult<CFValue, CFStore> visitLessThan(
            LessThanNode n, TransferInput<CFValue, CFStore> p) {
        TransferResult<CFValue, CFStore> transferResult = super.visitLessThan(n, p);
        List<Boolean> resultValues =
                calculateBinaryComparison(
                        n.getLeftOperand(), n.getRightOperand(), ComparisonOperators.LESS_THAN, p);
        return createNewResultBoolean(transferResult, resultValues);
    }

    @Override
    public TransferResult<CFValue, CFStore> visitLessThanOrEqual(
            LessThanOrEqualNode n, TransferInput<CFValue, CFStore> p) {
        TransferResult<CFValue, CFStore> transferResult = super.visitLessThanOrEqual(n, p);
        List<Boolean> resultValues =
                calculateBinaryComparison(
                        n.getLeftOperand(),
                        n.getRightOperand(),
                        ComparisonOperators.LESS_THAN_EQ,
                        p);
        return createNewResultBoolean(transferResult, resultValues);
    }

    @Override
    public TransferResult<CFValue, CFStore> visitGreaterThan(
            GreaterThanNode n, TransferInput<CFValue, CFStore> p) {
        TransferResult<CFValue, CFStore> transferResult = super.visitGreaterThan(n, p);
        List<Boolean> resultValues =
                calculateBinaryComparison(
                        n.getLeftOperand(),
                        n.getRightOperand(),
                        ComparisonOperators.GREATER_THAN,
                        p);
        return createNewResultBoolean(transferResult, resultValues);
    }

    @Override
    public TransferResult<CFValue, CFStore> visitGreaterThanOrEqual(
            GreaterThanOrEqualNode n, TransferInput<CFValue, CFStore> p) {
        TransferResult<CFValue, CFStore> transferResult = super.visitGreaterThanOrEqual(n, p);
        List<Boolean> resultValues =
                calculateBinaryComparison(
                        n.getLeftOperand(),
                        n.getRightOperand(),
                        ComparisonOperators.GREATER_THAN_EQ,
                        p);
        return createNewResultBoolean(transferResult, resultValues);
    }

    @Override
    public TransferResult<CFValue, CFStore> visitEqualTo(
            EqualToNode n, TransferInput<CFValue, CFStore> p) {
        TransferResult<CFValue, CFStore> transferResult = super.visitEqualTo(n, p);
        if (TypesUtils.isPrimitive(n.getLeftOperand().getType())
                || TypesUtils.isPrimitive(n.getRightOperand().getType())) {
            // At least one must be a primitive otherwise reference equality is used.
            List<Boolean> resultValues =
                    calculateBinaryComparison(
                            n.getLeftOperand(), n.getRightOperand(), ComparisonOperators.EQUAL, p);
            return createNewResultBoolean(transferResult, resultValues);
        }
        return super.visitEqualTo(n, p);
    }

    @Override
    public TransferResult<CFValue, CFStore> visitNotEqual(
            NotEqualNode n, TransferInput<CFValue, CFStore> p) {
        TransferResult<CFValue, CFStore> transferResult = super.visitNotEqual(n, p);
        if (TypesUtils.isPrimitive(n.getLeftOperand().getType())
                || TypesUtils.isPrimitive(n.getRightOperand().getType())) {
            // At least one must be a primitive otherwise reference equality is
            // used.
            List<Boolean> resultValues =
                    calculateBinaryComparison(
                            n.getLeftOperand(),
                            n.getRightOperand(),
                            ComparisonOperators.NOT_EQUAL,
                            p);
            return createNewResultBoolean(transferResult, resultValues);
        }
        return super.visitNotEqual(n, p);
    }

    enum ConditionalOperators {
        NOT,
        OR,
        AND;
    }

    private static final List<Boolean> ALL_BOOLEANS =
            Arrays.asList(new Boolean[] {Boolean.TRUE, Boolean.FALSE});

    private List<Boolean> calculateConditionalOperator(
            Node leftNode,
            Node rightNode,
            ConditionalOperators op,
            TransferInput<CFValue, CFStore> p) {
        List<Boolean> lefts = getBooleanValues(leftNode, p);
        if (lefts == null) {
            lefts = ALL_BOOLEANS;
        }
        List<Boolean> resultValues = new ArrayList<>();
        List<Boolean> rights = null;
        if (rightNode != null) {
            rights = getBooleanValues(rightNode, p);
            if (rights == null) {
                rights = ALL_BOOLEANS;
            }
        }
        switch (op) {
            case NOT:
                for (Boolean left : lefts) {
                    resultValues.add(!left);
                }
                return resultValues;
            case OR:
                for (Boolean left : lefts) {
                    for (Boolean right : rights) {
                        resultValues.add(left || right);
                    }
                }
                return resultValues;
            case AND:
                for (Boolean left : lefts) {
                    for (Boolean right : rights) {
                        resultValues.add(left && right);
                    }
                }
                return resultValues;
        }
        throw new RuntimeException("Unrecognized conditional operator " + op);
    }

    @Override
    public TransferResult<CFValue, CFStore> visitConditionalNot(
            ConditionalNotNode n, TransferInput<CFValue, CFStore> p) {
        TransferResult<CFValue, CFStore> transferResult = super.visitConditionalNot(n, p);
        List<Boolean> resultValues =
                calculateConditionalOperator(n.getOperand(), null, ConditionalOperators.NOT, p);
        return createNewResultBoolean(transferResult, resultValues);
    }

    @Override
    public TransferResult<CFValue, CFStore> visitConditionalAnd(
            ConditionalAndNode n, TransferInput<CFValue, CFStore> p) {
        TransferResult<CFValue, CFStore> transferResult = super.visitConditionalAnd(n, p);
        List<Boolean> resultValues =
                calculateConditionalOperator(
                        n.getLeftOperand(), n.getRightOperand(), ConditionalOperators.AND, p);
        return createNewResultBoolean(transferResult, resultValues);
    }

    @Override
    public TransferResult<CFValue, CFStore> visitConditionalOr(
            ConditionalOrNode n, TransferInput<CFValue, CFStore> p) {
        TransferResult<CFValue, CFStore> transferResult = super.visitConditionalOr(n, p);
        List<Boolean> resultValues =
                calculateConditionalOperator(
                        n.getLeftOperand(), n.getRightOperand(), ConditionalOperators.OR, p);
        return createNewResultBoolean(transferResult, resultValues);
    }
}<|MERGE_RESOLUTION|>--- conflicted
+++ resolved
@@ -250,16 +250,8 @@
     /** Create a boolean transfer result. */
     private TransferResult<CFValue, CFStore> createNewResultBoolean(
             TransferResult<CFValue, CFStore> result, List<Boolean> resultValues) {
-<<<<<<< HEAD
-        AnnotationMirror stringVal = createBooleanAnnotationMirror(resultValues);
-        return createNewResult(result, stringVal);
-=======
         AnnotationMirror boolVal = createBooleanAnnotationMirror(resultValues);
-        CFValue newResultValue =
-                analysis.createSingleAnnotationValue(
-                        boolVal, result.getResultValue().getUnderlyingType());
-        return new RegularTransferResult<>(newResultValue, result.getRegularStore());
->>>>>>> 8fb5cb9e
+        return createNewResult(result, boolVal);
     }
 
     @Override
