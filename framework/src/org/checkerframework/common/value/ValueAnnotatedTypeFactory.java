--- conflicted
+++ resolved
@@ -399,10 +399,10 @@
 
         /**
          * Computes subtyping as per the subtyping in the qualifier hierarchy structure unless both
-         * annotations are Value. In this case, rhs is a subtype of lhs iff lhs contains at least
-         * every element of rhs.
+         * annotations are Value. In this case, subAnno is a subtype of superAnno iff superAnno
+         * contains at least every element of subAnno.
          *
-         * @return true if rhs is a subtype of lhs, false otherwise
+         * @return true if subAnno is a subtype of superAnno, false otherwise
          */
         @Override
         public boolean isSubtype(AnnotationMirror subAnno, AnnotationMirror superAnno) {
@@ -415,82 +415,58 @@
                 return false;
             } else if (AnnotationUtils.areSameIgnoringValues(superAnno, subAnno)) {
                 // Same type, so might be subtype
-<<<<<<< HEAD
-                if (AnnotationUtils.areSameByClass(rhs, IntRange.class)) {
+                if (AnnotationUtils.areSameByClass(subAnno, IntRange.class)) {
                     // Special case for IntRange
-                    Range lhsRange = getIntRange(lhs);
-                    Range rhsRange = getIntRange(rhs);
+                    Range lhsRange = getIntRange(superAnno);
+                    Range rhsRange = getIntRange(subAnno);
                     return lhsRange.contains(rhsRange);
                 } else {
                     List<Object> lhsValues =
-                            AnnotationUtils.getElementValueArray(lhs, "value", Object.class, true);
+                            AnnotationUtils.getElementValueArray(
+                                    superAnno, "value", Object.class, true);
                     List<Object> rhsValues =
-                            AnnotationUtils.getElementValueArray(rhs, "value", Object.class, true);
+                            AnnotationUtils.getElementValueArray(
+                                    subAnno, "value", Object.class, true);
                     return lhsValues.containsAll(rhsValues);
                 }
-            } else if (AnnotationUtils.areSameByClass(lhs, DoubleVal.class)
-                    && AnnotationUtils.areSameByClass(rhs, IntVal.class)) {
+            } else if (AnnotationUtils.areSameByClass(superAnno, DoubleVal.class)
+                    && AnnotationUtils.areSameByClass(subAnno, IntVal.class)) {
                 List<Double> rhsValues =
                         convertLongListToDoubleList(
                                 AnnotationUtils.getElementValueArray(
-                                        rhs, "value", Long.class, true));
+                                        subAnno, "value", Long.class, true));
                 List<Double> lhsValues =
-                        AnnotationUtils.getElementValueArray(lhs, "value", Double.class, true);
+                        AnnotationUtils.getElementValueArray(
+                                superAnno, "value", Double.class, true);
                 return lhsValues.containsAll(rhsValues);
-            } else if (AnnotationUtils.areSameByClass(lhs, IntRange.class)
-                    && AnnotationUtils.areSameByClass(rhs, IntVal.class)) {
+            } else if (AnnotationUtils.areSameByClass(superAnno, IntRange.class)
+                    && AnnotationUtils.areSameByClass(subAnno, IntVal.class)) {
                 List<Long> rhsValues =
-                        AnnotationUtils.getElementValueArray(rhs, "value", Long.class, true);
-                Range lhsRange = getIntRange(lhs);
+                        AnnotationUtils.getElementValueArray(subAnno, "value", Long.class, true);
+                Range lhsRange = getIntRange(superAnno);
                 long rhsMinVal = Collections.min(rhsValues);
                 long rhsMaxVal = Collections.max(rhsValues);
                 return rhsMinVal >= lhsRange.from && rhsMaxVal <= lhsRange.to;
-            } else if (AnnotationUtils.areSameByClass(lhs, DoubleVal.class)
-                    && AnnotationUtils.areSameByClass(rhs, IntRange.class)) {
-                Range rhsRange = getIntRange(rhs);
+            } else if (AnnotationUtils.areSameByClass(superAnno, DoubleVal.class)
+                    && AnnotationUtils.areSameByClass(subAnno, IntRange.class)) {
+                Range rhsRange = getIntRange(subAnno);
                 if (rhsRange.isWiderThan(MAX_VALUES)) {
                     return false;
-=======
-                List<Object> lhsValues =
-                        AnnotationUtils.getElementValueArray(
-                                superAnno, "value", Object.class, true);
-                List<Object> rhsValues =
-                        AnnotationUtils.getElementValueArray(subAnno, "value", Object.class, true);
-                return lhsValues.containsAll(rhsValues);
-            } else if (AnnotationUtils.areSameByClass(superAnno, DoubleVal.class)
-                    && AnnotationUtils.areSameByClass(subAnno, IntVal.class)) {
-                List<Long> rhsValues;
-                rhsValues =
-                        AnnotationUtils.getElementValueArray(subAnno, "value", Long.class, true);
+                }
                 List<Double> lhsValues =
                         AnnotationUtils.getElementValueArray(
                                 superAnno, "value", Double.class, true);
-                boolean same = false;
-                for (Long rhsLong : rhsValues) {
-                    for (Double lhsDbl : lhsValues) {
-                        if (lhsDbl.doubleValue() == rhsLong.doubleValue()) {
-                            same = true;
-                            break;
-                        }
-                    }
-                    if (!same) {
-                        return false;
-                    }
->>>>>>> 8fb5cb9e
-                }
-                List<Double> lhsValues =
-                        AnnotationUtils.getElementValueArray(lhs, "value", Double.class, true);
                 List<Double> rhsValues =
                         ValueCheckerUtils.getValuesFromRange(rhsRange, Double.class);
                 return lhsValues.containsAll(rhsValues);
-            } else if (AnnotationUtils.areSameByClass(lhs, IntVal.class)
-                    && AnnotationUtils.areSameByClass(rhs, IntRange.class)) {
-                Range rhsRange = getIntRange(rhs);
+            } else if (AnnotationUtils.areSameByClass(superAnno, IntVal.class)
+                    && AnnotationUtils.areSameByClass(subAnno, IntRange.class)) {
+                Range rhsRange = getIntRange(subAnno);
                 if (rhsRange.isWiderThan(MAX_VALUES)) {
                     return false;
                 }
                 List<Long> lhsValues =
-                        AnnotationUtils.getElementValueArray(lhs, "value", Long.class, true);
+                        AnnotationUtils.getElementValueArray(superAnno, "value", Long.class, true);
                 List<Long> rhsValues = ValueCheckerUtils.getValuesFromRange(rhsRange, Long.class);
                 return lhsValues.containsAll(rhsValues);
             } else {
