--- conflicted
+++ resolved
@@ -55,7 +55,6 @@
         }
     }
 
-<<<<<<< HEAD
     public static Range castRange(TypeMirror type, Range range) {
         TypeKind typeKind = unBoxPrimative(type);
         switch (typeKind) {
@@ -76,9 +75,6 @@
     }
 
     private static TypeKind unBoxPrimative(TypeMirror type) {
-=======
-    private static TypeKind unBoxPrimitive(TypeMirror type) {
->>>>>>> fe1daf9b
         if (type.getKind() == TypeKind.DECLARED) {
             String stringType = TypesUtils.getQualifiedName((DeclaredType) type).toString();
 
