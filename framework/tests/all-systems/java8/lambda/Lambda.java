
// Test file for lambda syntax

import java.lang.System;
import java.lang.Thread;

interface Supplier<R> {
    R supply();
}
interface Function<T, R> {
    R apply(T t);
}
interface Consumer<T> {
    void consume(T t);
}
interface BiFunction<T, U, R> {
    R apply(T t, U u);
}

interface Noop {
    void noop();
}

@SuppressWarnings("javari")
class Lambda {

    public static void consumeStr(String str) {}

    Lambda(Consumer<String> consumer) {
        consumer.consume("hello");
    }

    Noop f1 = () -> {};                // No parameters; result is void
    Supplier<Integer> f2 = () -> 42;                // No parameters, expression body
//    Supplier<Void> f3 = () -> null;              // No parameters, expression body
    Supplier<Integer> f4 = () -> { return 42; };    // No parameters, block body with return
    Noop f5 = () -> { System.gc(); };  // No parameters, void block body

    Supplier<Integer> f6 = () -> {                 // Complex block body with returns
      if (true) return 12;
      else {
        new Lambda(Lambda::consumeStr);           // Use lambda as a constructor argument
        int result = 15;
        for (int i = 1; i < 10; i++)
          result *= i;
<<<<<<< HEAD
        Consumer<String> consumer = result > 100 ? System.out::println : System.err::println; // conditional expression
=======
        Consumer<String> consumer = result > 100 ? Lambda::consumeStr : Lambda::consumeStr; // conditional expression
>>>>>>> 7dcd19ef
        return result;
      }
    };

    Function<Integer, Integer> f7 = (Integer x) -> x+1;              // Single declared-type parameter
    Function<Integer, Integer> f9 = (Integer x) -> { return (Integer) x+1; };  // Single declared-type parameter
    Function<Integer, Integer> f10 = (x) -> x+1;                  // Single inferred-type parameter
    Function<Integer, Integer> f11 = x -> x+1;                    // Parentheses optional for
                                // single inferred-type parameter

    Function<String, Integer> f12 = (String s) -> s.length() ;     // Single declared-type parameter
    Consumer<Thread> f13 = (Thread t) -> { t.start(); };  // Single declared-type parameter
    Consumer<String> f14 = s -> s.length();               // Single inferred-type parameter
    Consumer<Thread> f15 = t -> { t.start(); };           // Single inferred-type parameter

    BiFunction<Integer, Integer, Integer> f16 = (Integer x, final Integer y) -> x+y;  // Multiple declared-type parameters
    BiFunction<String, String, String> f18 = (x, y) -> x+y;          // Multiple inferred-type parameters
}<|MERGE_RESOLUTION|>--- conflicted
+++ resolved
@@ -1,7 +1,6 @@
 
 // Test file for lambda syntax
 
-import java.lang.System;
 import java.lang.Thread;
 
 interface Supplier<R> {
@@ -43,11 +42,7 @@
         int result = 15;
         for (int i = 1; i < 10; i++)
           result *= i;
-<<<<<<< HEAD
-        Consumer<String> consumer = result > 100 ? System.out::println : System.err::println; // conditional expression
-=======
         Consumer<String> consumer = result > 100 ? Lambda::consumeStr : Lambda::consumeStr; // conditional expression
->>>>>>> 7dcd19ef
         return result;
       }
     };
